use crypto_bigint::modular::runtime_mod::{DynResidue, DynResidueParams};
use crypto_bigint::{Concat, Uint, U1024, U128};

pub mod proofs;

/* Types & Trait (impls) around `crypto_bigint` for internal use */

pub(crate) type ComputationalSecuritySizedNumber = U128;
pub(crate) type LargePrimeSizedNumber = U1024;
pub(crate) type LargeBiPrimeSizedNumber = <LargePrimeSizedNumber as Concat>::Output;
pub(crate) type PaillierModulusSizedNumber = <LargeBiPrimeSizedNumber as Concat>::Output;
pub(crate) type PaillierRingElement = DynResidue<{ PaillierModulusSizedNumber::LIMBS }>;
<<<<<<< HEAD
pub(crate) type ProofOfEqualityOfDiscreteLogsRandomnessSizedNumber = Uint<
=======
#[allow(dead_code)]
pub(crate) type ProofOfEqualityOfDiscreteLogsRandomizerSizedNumber = Uint<
>>>>>>> 4e91d88d
    {
        PaillierModulusSizedNumber::LIMBS
            + <ComputationalSecuritySizedNumber as Concat>::Output::LIMBS
    },
>;

/// Retrieve the minimal natural number in the congruence class.
pub(crate) trait AsNaturalNumber {
    fn as_natural_number(&self) -> PaillierModulusSizedNumber;
}

/// Represent this natural number as the minimal member of the congruence class. i.e. as a member of the ring $\mathbb{Z}_{n}$
pub(crate) trait AsRingElement {
    fn as_ring_element(&self, n: &Self) -> PaillierRingElement;
}

impl AsNaturalNumber for PaillierRingElement {
    fn as_natural_number(&self) -> PaillierModulusSizedNumber {
        self.retrieve()
    }
}

impl AsRingElement for PaillierModulusSizedNumber {
    fn as_ring_element(&self, n: &Self) -> PaillierRingElement {
        let ring_params = DynResidueParams::new(n);
        DynResidue::new(self, ring_params)
    }
}

#[cfg(test)]
mod tests {
    use crypto_bigint::NonZero;

    use super::*;

    #[test]
    fn as_natural_number_and_as_natural_number_circles_correctly() {
        let n = PaillierModulusSizedNumber::from_be_hex("5960383b5378ad0607f0f270ce7fb6dcaba6506f9fc56deeffaf605c9128db8ccf063e2e8221a8bdf82c027741a0303b08eb71fa6225a03df18f24c473dc6d4d3d30eb9c52a233bbfe967d04011b95e8de5bc482c3c217bcfdeb4df6f57af6ba9c6d66c69fb03a70a41fe1e87975c85343ef7d572ca06a0139706b23ed2b73ad72cb1b7e2e41840115651897c8757b3da9af3a60eebb6396ffd193738b4f04aa6ece638cef1bf4e9c45cf57f8debeda8598cbef732484752f5380737ba75ee00bf1b146817b9ab336d0ce5540395377347c653d1c9d272127ff12b9a0721b8ef13ecd8a8379f1b9a358de2af2c4cd97564dbd5328c2fc13d56ee30c8a101d333f5406afb1f4417b49d7a629d5076726877df11f05c998ae365e374a0141f0b99802214532c97c1ebf9faf6e277a8f29dbd8f3eab72266e60a77784249694819e42877a5e826745c97f84a5f37002b74d83fc064cf094be0e706a6710d47d253c4532e6aa4a679a75fa1d860b39085dab03186c67248e6c92223682f58bd41b67143e299329ce3a8045f3a0124c3d0ef9f0f49374d89b37d9c3321feb2ab4117df4f68246724ce41cd765326457968d848afcc0735531e5de7fea88cf2eb35ac68710c6e79d5ad25df6c0393c0267f56e8eac90a52637abe3e606769e70b20560eaf70e0d531b11dca299104fa933f887d85fb5f72386c196e40f559baee356b9");
        let x = PaillierModulusSizedNumber::from_be_hex("19BB1B2E0015AA04BEE4F8321819448A2C809DF799C6627668DAA936E3A367CF87BEC43C47551221E40724FE115FF8A4E72D5D46A0E98A934C45CD6904DA0F07499D798EE611497C9493354A9A48C35ECB6318CA55B8322E4295E67F8BC0BE1E0923685E1727B7925920D4F0E9CC30C2A10135DB447EDAD3BCE87C3416252C8B4DF32C24029E0269E7103E80D02DD5A42A99B69A613C6274255DF0599B0DED35A8969463636C6D56D67A05AE11F347A5D5B81896DF5F8A52E6EA7F05359A9FEFC90297BDD298DD77714D3557325DF1C52F42470606ECBFA5E964C0A782AE19CED2E20C73F0438EB597CAE4159B5E5333C97272D8EFEDB49CEB98078E92D990076E6E4101FD97588E4BBAA9DD5D19C671424108EE7FA5F2D74F9F3DEAB4A0AC89CF9833FD9BA1F66719978D7BD13DD2ECDE2BDC9628B1AC1E0A0C44B1408E8869A8B2245DF2A877E01730500AD15466A808E6D9636EEA7A7A0A06568413408E588C52451D189774D84547FBB4171255D6E0BFC9B63C56D582E02FA0F110EEAA2B728E51BC85F529805EBA5E1D6B7323597F1647B0A3DC6D61448C1C062CADE9831DB9E3029322D79D04BB3287B7C5D857AE11802B68921FBC403E390ED693DEAD66E1A728B7F7432408EB2ED9EB9BC3B2BCD8EB2CD44D41A5EBFB32F55BAF47D3AC048F5D1F60B2CB61C0F4E3C178DC7723B8298E9D52771DCF1DABA4088EF74B");
        let x = x % NonZero::new(n).unwrap();

        assert_eq!(x.as_ring_element(&n).as_natural_number(), x);
    }
}<|MERGE_RESOLUTION|>--- conflicted
+++ resolved
@@ -3,19 +3,14 @@
 
 pub mod proofs;
 
-/* Types & Trait (impls) around `crypto_bigint` for internal use */
+// Types & Trait (impls) around `crypto_bigint` for internal use.
 
 pub(crate) type ComputationalSecuritySizedNumber = U128;
 pub(crate) type LargePrimeSizedNumber = U1024;
 pub(crate) type LargeBiPrimeSizedNumber = <LargePrimeSizedNumber as Concat>::Output;
 pub(crate) type PaillierModulusSizedNumber = <LargeBiPrimeSizedNumber as Concat>::Output;
 pub(crate) type PaillierRingElement = DynResidue<{ PaillierModulusSizedNumber::LIMBS }>;
-<<<<<<< HEAD
 pub(crate) type ProofOfEqualityOfDiscreteLogsRandomnessSizedNumber = Uint<
-=======
-#[allow(dead_code)]
-pub(crate) type ProofOfEqualityOfDiscreteLogsRandomizerSizedNumber = Uint<
->>>>>>> 4e91d88d
     {
         PaillierModulusSizedNumber::LIMBS
             + <ComputationalSecuritySizedNumber as Concat>::Output::LIMBS
