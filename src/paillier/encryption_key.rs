use crate::paillier::u2048_to_u4096;
use crypto_bigint::modular::runtime_mod::{DynResidue, DynResidueParams};
use crypto_bigint::{Concat, Encoding};
use crypto_bigint::{U1024, U2048, U4096};

pub struct EncryptionKey {
    n: U4096,                               // the encryption key as a 4096-bit number
    n_mod_n2: DynResidue<{ U4096::LIMBS }>, // the encryption key $N mod N^2$
    n_mod_params: DynResidueParams<{ U2048::LIMBS }>,
    n2_mod_params: DynResidueParams<{ U4096::LIMBS }>,
}

impl EncryptionKey {
    pub fn new(n: U2048) -> EncryptionKey {
        let n_mod_params = DynResidueParams::new(&n);
        let n2: U4096 = n.square();
        let n2_mod_params = DynResidueParams::new(&n2);
        let n = U2048::ZERO.concat(&n);
        let n_mod_n2 = DynResidue::new(&n, n2_mod_params);

        EncryptionKey {
            n,
            n_mod_n2,
            n_mod_params,
            n2_mod_params,
        }
    }

<<<<<<< HEAD
    pub(in crate::paillier) fn mod_n2(&self, x: U4096) -> DynResidue<{ U4096::LIMBS }> {
        DynResidue::new(&x, self.n2_mod_params)
    }

    pub(in crate::paillier) fn u2048_mod_n2(&self, x: U2048) -> DynResidue<{ U4096::LIMBS }> {
=======
    fn mod_n2(&self, x: &U4096) -> DynResidue<{ U4096::LIMBS }> {
        DynResidue::new(x, self.n2_mod_params)
    }

    fn u2048_mod_n2(&self, x: &U2048) -> DynResidue<{ U4096::LIMBS }> {
>>>>>>> c608676d
        DynResidue::new(&u2048_to_u4096(x), self.n2_mod_params)
    }

    pub(in crate::paillier) fn one_mod_n2(&self) -> DynResidue<{ U4096::LIMBS }> {
        DynResidue::one(self.n2_mod_params)
    }

    pub fn encrypt(&self, plaintext: &U2048, randomness: &U2048) -> U4096 {
        let m = self.u2048_mod_n2(plaintext);
        let r = self.u2048_mod_n2(randomness);

        let ciphertext = (((m * self.n_mod_n2) + self.one_mod_n2()) * (r.pow(&self.n))).retrieve(); // $ (m*N + 1) * (r^N) mod N^2 $

        ciphertext
    }
}

#[cfg(test)]
mod tests {
    use super::*;
    use crate::paillier::tests::CIPHERTEXT;
    use crate::paillier::tests::N;
    use crate::paillier::tests::PLAINTEXT;
    use crate::paillier::tests::RANDOMNESS;

    #[test]
    fn encrypts() {
        let encryption_key = EncryptionKey::new(N);
        assert_eq!(encryption_key.encrypt(&PLAINTEXT, &RANDOMNESS), CIPHERTEXT)
    }
}<|MERGE_RESOLUTION|>--- conflicted
+++ resolved
@@ -3,7 +3,7 @@
 use crypto_bigint::{Concat, Encoding};
 use crypto_bigint::{U1024, U2048, U4096};
 
-pub struct EncryptionKey {
+struct EncryptionKey {
     n: U4096,                               // the encryption key as a 4096-bit number
     n_mod_n2: DynResidue<{ U4096::LIMBS }>, // the encryption key $N mod N^2$
     n_mod_params: DynResidueParams<{ U2048::LIMBS }>,
@@ -26,23 +26,15 @@
         }
     }
 
-<<<<<<< HEAD
-    pub(in crate::paillier) fn mod_n2(&self, x: U4096) -> DynResidue<{ U4096::LIMBS }> {
-        DynResidue::new(&x, self.n2_mod_params)
-    }
-
-    pub(in crate::paillier) fn u2048_mod_n2(&self, x: U2048) -> DynResidue<{ U4096::LIMBS }> {
-=======
     fn mod_n2(&self, x: &U4096) -> DynResidue<{ U4096::LIMBS }> {
         DynResidue::new(x, self.n2_mod_params)
     }
 
     fn u2048_mod_n2(&self, x: &U2048) -> DynResidue<{ U4096::LIMBS }> {
->>>>>>> c608676d
         DynResidue::new(&u2048_to_u4096(x), self.n2_mod_params)
     }
 
-    pub(in crate::paillier) fn one_mod_n2(&self) -> DynResidue<{ U4096::LIMBS }> {
+    fn one_mod_n2(&self) -> DynResidue<{ U4096::LIMBS }> {
         DynResidue::one(self.n2_mod_params)
     }
 
