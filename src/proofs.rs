use crypto_bigint::{Encoding, Limb, Uint};
#[cfg(feature = "benchmarking")]
pub(crate) use equality_of_discrete_logs::benchmark_proof_of_equality_of_discrete_logs;
pub use equality_of_discrete_logs::ProofOfEqualityOfDiscreteLogs;
use merlin::Transcript;

mod equality_of_discrete_logs;

/// A transcript protocol for fiat-shamir transforms of interactive to non-interactive proofs.
trait TranscriptProtocol {
    fn append_statement<const LIMBS: usize>(
        &mut self,
        label: &'static [u8],
        statement: &Uint<LIMBS>,
    ) where
        Uint<LIMBS>: Encoding;

    fn challenge<const LIMBS: usize>(&mut self, label: &'static [u8]) -> Uint<LIMBS>;
}

impl TranscriptProtocol for Transcript {
    fn append_statement<const LIMBS: usize>(
        &mut self,
        label: &'static [u8],
        statement: &Uint<LIMBS>,
    ) where
        Uint<LIMBS>: Encoding,
    {
        self.append_message(label, Uint::<LIMBS>::to_le_bytes(statement).as_mut());
    }

    fn challenge<const LIMBS: usize>(&mut self, label: &'static [u8]) -> Uint<LIMBS> {
        let mut buf: Vec<u8> = vec![0u8; LIMBS * Limb::BYTES];
        self.challenge_bytes(label, buf.as_mut_slice());

        Uint::<LIMBS>::from_le_slice(&buf)
    }
}

#[cfg(test)]
mod tests {
    use std::collections::HashSet;

    use super::*;
    use crate::ComputationalSecuritySizedNumber;

    #[test]
    fn challenge_modifies_transcript() {
<<<<<<< HEAD
        let num_challenges = 5;
        let mut transcript = Transcript::new(b"Test");

        let challenges: HashSet<ComputationalSecuritySizedNumber> = (1..=num_challenges)
=======
        let expected_challenges = 5;
        let mut transcript = Transcript::new(b"Test");

        let challenges: HashSet<ComputationalSecuritySizedNumber> = (1..=expected_challenges)
>>>>>>> 5ea9dafb
            .map(|_| {
                let challenge: ComputationalSecuritySizedNumber =
                    transcript.challenge(b"challenge");
                challenge
            })
            .collect();

<<<<<<< HEAD
        assert_eq!(challenges.len(), num_challenges);
=======
        assert_eq!(expected_challenges, challenges.len());
>>>>>>> 5ea9dafb
    }
}<|MERGE_RESOLUTION|>--- conflicted
+++ resolved
@@ -46,17 +46,10 @@
 
     #[test]
     fn challenge_modifies_transcript() {
-<<<<<<< HEAD
-        let num_challenges = 5;
-        let mut transcript = Transcript::new(b"Test");
-
-        let challenges: HashSet<ComputationalSecuritySizedNumber> = (1..=num_challenges)
-=======
         let expected_challenges = 5;
         let mut transcript = Transcript::new(b"Test");
 
         let challenges: HashSet<ComputationalSecuritySizedNumber> = (1..=expected_challenges)
->>>>>>> 5ea9dafb
             .map(|_| {
                 let challenge: ComputationalSecuritySizedNumber =
                     transcript.challenge(b"challenge");
@@ -64,10 +57,6 @@
             })
             .collect();
 
-<<<<<<< HEAD
-        assert_eq!(challenges.len(), num_challenges);
-=======
         assert_eq!(expected_challenges, challenges.len());
->>>>>>> 5ea9dafb
     }
 }