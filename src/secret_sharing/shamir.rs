--- conflicted
+++ resolved
@@ -48,18 +48,9 @@
         )
     }
 
-<<<<<<< HEAD
-    /// Samples random polynomial of degree $n$ with fixed constant term (ie. $a_0 = \text{constant\\_term}$)
-    pub fn sample_with_constant_term(
-        degree: u16,
-        constant_term: T,
-        rng: &mut impl CryptoRngCore,
-    ) -> Self
-=======
     /// Samples random polynomial of degree $n$ with a fixed constant term (i.e. $a_0 =
     /// \text{constant\\_term}$). In SSS, the constant term is the shared secret, and the other coefficients are used as randomizers to hide the secret.
     pub fn sample_with_free_term(degree: u16, free_term: T, rng: &mut impl CryptoRngCore) -> Self
->>>>>>> 1c158fdf
     where
         T: Random,
     {
