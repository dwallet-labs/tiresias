--- conflicted
+++ resolved
@@ -1,18 +1,20 @@
 // Author: dWallet Labs, Ltd.
 // SPDX-License-Identifier: BSD-3-Clause-Clear
+#[cfg(feature = "benchmarking")]
+pub(crate) use benches::{benchmark_combine_decryption_shares, benchmark_decryption_share};
+use crypto_bigint::{rand_core::CryptoRngCore, MultiExponentiateBoundedExp, NonZero};
+use group::GroupElement;
+use group::PartyID;
+use homomorphic_encryption::AdditivelyHomomorphicEncryptionKey;
+use homomorphic_encryption::{
+    AdditivelyHomomorphicDecryptionKeyShare, GroupsPublicParametersAccessors,
+};
+#[cfg(feature = "parallel")]
+use rayon::prelude::*;
 use std::{
     collections::{HashMap, HashSet},
     ops::Neg,
 };
-use group::GroupElement;
-use homomorphic_encryption::AdditivelyHomomorphicEncryptionKey;
-#[cfg(feature = "benchmarking")]
-pub(crate) use benches::{benchmark_combine_decryption_shares, benchmark_decryption_share};
-use crypto_bigint::{rand_core::CryptoRngCore, MultiExponentiateBoundedExp, NonZero};
-use group::PartyID;
-use homomorphic_encryption::{AdditivelyHomomorphicDecryptionKeyShare, GroupsPublicParametersAccessors};
-#[cfg(feature = "parallel")]
-use rayon::prelude::*;
 use subtle::{Choice, CtOption};
 
 use crate::{
@@ -20,8 +22,9 @@
     factorial_upper_bound,
     proofs::ProofOfEqualityOfDiscreteLogs,
     secret_key_share_size_upper_bound, AdjustedLagrangeCoefficientSizedNumber, AsNaturalNumber,
-    AsRingElement, EncryptionKey, Error, PLAINTEXT_SPACE_SCALAR_LIMBS
-    , PaillierModulusSizedNumber, PaillierRingElement, Result, SecretKeyShareSizedNumber, CiphertextSpaceGroupElement, PlaintextSpaceGroupElement,
+    AsRingElement, CiphertextSpaceGroupElement, EncryptionKey, Error, PaillierModulusSizedNumber,
+    PaillierRingElement, PlaintextSpaceGroupElement, Result, SecretKeyShareSizedNumber,
+    PLAINTEXT_SPACE_SCALAR_LIMBS,
 };
 
 mod public_parameters;
@@ -29,26 +32,11 @@
 
 #[derive(Debug, Clone, PartialEq, Eq)]
 pub struct DecryptionKeyShare {
-<<<<<<< HEAD
     // The party's index in the protocol $P_j$
     pub party_id: PartyID,
     // The corresponding encryption key
     encryption_key: EncryptionKey,
     // The decryption key share $ d_j $
-=======
-    /// The party's index in the protocol $P_j$
-    pub party_id: u16,
-    /// The threshold $t$
-    pub threshold: u16,
-    /// The number of parties $n$
-    pub number_of_parties: u16,
-    pub encryption_key: EncryptionKey,
-    /// The base $g$ for proofs of equality for discrete logs
-    pub base: PaillierModulusSizedNumber,
-    /// The public verification key $v_j$ for proofs of equality for discrete logs
-    pub public_verification_key: PaillierModulusSizedNumber,
-    /// $ d_j $
->>>>>>> b98f6c0d
     decryption_key_share: SecretKeyShareSizedNumber,
 }
 
@@ -58,11 +46,8 @@
     }
 }
 
-impl
-    AdditivelyHomomorphicDecryptionKeyShare<
-        PLAINTEXT_SPACE_SCALAR_LIMBS,
-        EncryptionKey,
-    > for DecryptionKeyShare
+impl AdditivelyHomomorphicDecryptionKeyShare<PLAINTEXT_SPACE_SCALAR_LIMBS, EncryptionKey>
+    for DecryptionKeyShare
 {
     type SecretKeyShare = SecretKeyShareSizedNumber;
     type DecryptionShare = PaillierModulusSizedNumber;
@@ -76,7 +61,8 @@
         decryption_key_share: Self::SecretKeyShare,
         public_parameters: &Self::PublicParameters,
     ) -> Result<Self> {
-        let encryption_key = EncryptionKey::new(&public_parameters.encryption_scheme_public_parameters)?;
+        let encryption_key =
+            EncryptionKey::new(&public_parameters.encryption_scheme_public_parameters)?;
 
         Ok(DecryptionKeyShare {
             party_id,
@@ -94,16 +80,14 @@
         // but on the validity of passed public parameters,
         // and so it's OK to early abort the execution of the function,
         // the time-pattern won't leak sensitive information.
-        if let Ok((_, decryption_shares)) =
-            self.generate_decryption_shares_semi_honest_internal(vec![*ciphertext], public_parameters) {
-            CtOption::new(*decryption_shares
-                .first()
-                .unwrap(),
-                          Choice::from(1u8),
-            )
+        if let Ok((_, decryption_shares)) = self
+            .generate_decryption_shares_semi_honest_internal(vec![*ciphertext], public_parameters)
+        {
+            CtOption::new(*decryption_shares.first().unwrap(), Choice::from(1u8))
         } else {
-            CtOption::new(crate::PaillierModulusSizedNumber::default(),
-                          Choice::from(0u8),
+            CtOption::new(
+                crate::PaillierModulusSizedNumber::default(),
+                Choice::from(0u8),
             )
         }
     }
@@ -114,9 +98,16 @@
         public_parameters: &Self::PublicParameters,
         rng: &mut impl CryptoRngCore,
     ) -> CtOption<(Vec<Self::DecryptionShare>, Self::PartialDecryptionProof)> {
-        let n2 = *public_parameters.encryption_scheme_public_parameters.ciphertext_space_public_parameters().params.modulus();
-
-        let public_verification_key = public_parameters.public_verification_keys.get(&self.party_id).copied();
+        let n2 = *public_parameters
+            .encryption_scheme_public_parameters
+            .ciphertext_space_public_parameters()
+            .params
+            .modulus();
+
+        let public_verification_key = public_parameters
+            .public_verification_keys
+            .get(&self.party_id)
+            .copied();
 
         let decryption_shares_and_bases =
             self.generate_decryption_shares_semi_honest_internal(ciphertexts, public_parameters);
@@ -125,69 +116,61 @@
         // but on the validity of passed public parameters,
         // and so it's OK to early abort the execution of the function,
         // the time-pattern won't leak sensitive information.
-        if public_verification_key.is_none() || decryption_shares_and_bases.is_err()
-        {
-            return             CtOption::new((vec![], ProofOfEqualityOfDiscreteLogs::default()),
-                                             Choice::from(0u8),
+        if public_verification_key.is_none() || decryption_shares_and_bases.is_err() {
+            return CtOption::new(
+                (vec![], ProofOfEqualityOfDiscreteLogs::default()),
+                Choice::from(0u8),
             );
         }
 
         let public_verification_key = public_verification_key.unwrap();
-        let (decryption_share_bases, decryption_shares) =
-            decryption_shares_and_bases.unwrap();
-
-            let decryption_shares_and_bases: Vec<(
-                PaillierModulusSizedNumber,
-                PaillierModulusSizedNumber,
-            )> = decryption_share_bases
-                .into_iter()
-                .zip(decryption_shares.clone())
-                .collect();
-
-            if decryption_shares_and_bases.len() == 1 {
-                let (decryption_share_base, decryption_share) =
-                    decryption_shares_and_bases.first().unwrap();
-
-                let proof = ProofOfEqualityOfDiscreteLogs::prove(
-                    n2,
-                    public_parameters.number_of_parties,
-                    public_parameters.threshold,
-                    self.decryption_key_share,
-                    public_parameters.base,
-                    *decryption_share_base,
-                    public_verification_key,
-                    *decryption_share,
-                    rng,
-                );
-
-                return CtOption::new((decryption_shares,
-                               proof),
-                              Choice::from(1u8),
-                );
-            }
-
-                if let Ok(proof) = ProofOfEqualityOfDiscreteLogs::batch_prove(
-                    n2,
-                    public_parameters.number_of_parties,
-                    public_parameters.threshold,
-                    self.decryption_key_share,
-                    public_parameters.base,
-                    public_verification_key,
-                    decryption_shares_and_bases,
-                    rng,
-                ) {
-                    CtOption::new((decryption_shares,
-                                   proof),
-                                  Choice::from(1u8),
-                    )
-                }
-                else {
-                    CtOption::new((vec![], ProofOfEqualityOfDiscreteLogs::default()),
-                                  Choice::from(0u8),
-                    )
-                }
-
+        let (decryption_share_bases, decryption_shares) = decryption_shares_and_bases.unwrap();
+
+        let decryption_shares_and_bases: Vec<(
+            PaillierModulusSizedNumber,
+            PaillierModulusSizedNumber,
+        )> = decryption_share_bases
+            .into_iter()
+            .zip(decryption_shares.clone())
+            .collect();
+
+        if decryption_shares_and_bases.len() == 1 {
+            let (decryption_share_base, decryption_share) =
+                decryption_shares_and_bases.first().unwrap();
+
+            let proof = ProofOfEqualityOfDiscreteLogs::prove(
+                n2,
+                public_parameters.number_of_parties,
+                public_parameters.threshold,
+                self.decryption_key_share,
+                public_parameters.base,
+                *decryption_share_base,
+                public_verification_key,
+                *decryption_share,
+                rng,
+            );
+
+            return CtOption::new((decryption_shares, proof), Choice::from(1u8));
         }
+
+        if let Ok(proof) = ProofOfEqualityOfDiscreteLogs::batch_prove(
+            n2,
+            public_parameters.number_of_parties,
+            public_parameters.threshold,
+            self.decryption_key_share,
+            public_parameters.base,
+            public_verification_key,
+            decryption_shares_and_bases,
+            rng,
+        ) {
+            CtOption::new((decryption_shares, proof), Choice::from(1u8))
+        } else {
+            CtOption::new(
+                (vec![], ProofOfEqualityOfDiscreteLogs::default()),
+                Choice::from(0u8),
+            )
+        }
+    }
 
     fn compute_lagrange_coefficient(
         party_id: PartyID,
@@ -230,27 +213,38 @@
         lagrange_coefficients: HashMap<PartyID, Self::LagrangeCoefficient>,
         public_parameters: &Self::PublicParameters,
     ) -> Result<PlaintextSpaceGroupElement> {
-       Self::combine_decryption_shares_semi_honest_internal(
-       decryption_shares.into_iter().map(|(party_id, decryption_share)| (party_id, vec![decryption_share])).collect(),
-        lagrange_coefficients,
-public_parameters).and_then(|plaintexts| plaintexts.first().ok_or(Error::InternalError).copied())
+        Self::combine_decryption_shares_semi_honest_internal(
+            decryption_shares
+                .into_iter()
+                .map(|(party_id, decryption_share)| (party_id, vec![decryption_share]))
+                .collect(),
+            lagrange_coefficients,
+            public_parameters,
+        )
+        .and_then(|plaintexts| plaintexts.first().ok_or(Error::InternalError).copied())
     }
 
     fn combine_decryption_shares(
         ciphertexts: Vec<CiphertextSpaceGroupElement>,
         decryption_shares_and_proofs: HashMap<
             PartyID,
-            (Vec<Self::DecryptionShare>, Self::PartialDecryptionProof)        >,        lagrange_coefficients: HashMap<PartyID, Self::LagrangeCoefficient>,
+            (Vec<Self::DecryptionShare>, Self::PartialDecryptionProof),
+        >,
+        lagrange_coefficients: HashMap<PartyID, Self::LagrangeCoefficient>,
         public_parameters: &Self::PublicParameters,
         rng: &mut impl CryptoRngCore,
     ) -> Result<Vec<PlaintextSpaceGroupElement>> {
-        let n2 = *public_parameters.encryption_scheme_public_parameters.ciphertext_space_public_parameters().params.modulus();
+        let n2 = *public_parameters
+            .encryption_scheme_public_parameters
+            .ciphertext_space_public_parameters()
+            .params
+            .modulus();
         let batch_size = ciphertexts.len();
 
         if decryption_shares_and_proofs.len() != usize::from(public_parameters.threshold)
             || decryption_shares_and_proofs
-            .values()
-            .any(|(decryption_shares, _)| decryption_shares.len() != batch_size)
+                .values()
+                .any(|(decryption_shares, _)| decryption_shares.len() != batch_size)
         {
             return Err(Error::SanityCheckError(SanityCheckError::InvalidParams()));
         };
@@ -259,9 +253,9 @@
         let decrypters: Vec<PartyID> = decryption_shares_and_proofs.clone().into_keys().collect();
 
         #[cfg(not(feature = "parallel"))]
-            let iter = ciphertexts.into_iter();
+        let iter = ciphertexts.into_iter();
         #[cfg(feature = "parallel")]
-            let iter = ciphertexts.into_par_iter();
+        let iter = ciphertexts.into_par_iter();
 
         let decryption_share_bases: Vec<PaillierModulusSizedNumber> = iter
             .map(|ciphertext| {
@@ -276,14 +270,25 @@
             })
             .collect();
 
-        if decrypters.iter().any(|party_id| public_parameters.public_verification_keys.get(party_id).is_none()) {
+        if decrypters.iter().any(|party_id| {
+            public_parameters
+                .public_verification_keys
+                .get(party_id)
+                .is_none()
+        }) {
             return Err(Error::SanityCheckError(SanityCheckError::InvalidParams()));
         }
 
-        let malicious_parties: Vec<PartyID> = decrypters.clone().into_iter()
+        let malicious_parties: Vec<PartyID> = decrypters
+            .clone()
+            .into_iter()
             .filter(|party_id| {
-                let public_verification_key = *public_parameters.public_verification_keys.get(party_id).unwrap();
-                let (decryption_shares, proof) = decryption_shares_and_proofs.get(party_id).unwrap();
+                let public_verification_key = *public_parameters
+                    .public_verification_keys
+                    .get(party_id)
+                    .unwrap();
+                let (decryption_shares, proof) =
+                    decryption_shares_and_proofs.get(party_id).unwrap();
 
                 if batch_size == 1 {
                     let decryption_share_base = *decryption_share_bases.first().unwrap();
@@ -354,7 +359,11 @@
         Vec<PaillierModulusSizedNumber>,
         Vec<PaillierModulusSizedNumber>,
     )> {
-        let n2 = *public_parameters.encryption_scheme_public_parameters.ciphertext_space_public_parameters().params.modulus();
+        let n2 = *public_parameters
+            .encryption_scheme_public_parameters
+            .ciphertext_space_public_parameters()
+            .params
+            .modulus();
 
         #[cfg(not(feature = "parallel"))]
         let iter = ciphertexts.iter();
@@ -398,104 +407,6 @@
         Ok((decryption_share_bases, decryption_shares))
     }
 
-<<<<<<< HEAD
-=======
-    pub fn generate_decryption_shares(
-        &self,
-        ciphertexts: Vec<PaillierModulusSizedNumber>,
-        rng: &mut impl CryptoRngCore,
-    ) -> Result<Message> {
-        let n2 = self.encryption_key.n2;
-
-        let (decryption_share_bases, decryption_shares) =
-            self.generate_decryption_shares_semi_honest_internal(ciphertexts)?;
-
-        let decryption_shares_and_bases: Vec<(
-            PaillierModulusSizedNumber,
-            PaillierModulusSizedNumber,
-        )> = decryption_share_bases
-            .into_iter()
-            .zip(decryption_shares.clone())
-            .collect();
-
-        if decryption_shares_and_bases.len() == 1 {
-            let (decryption_share_base, decryption_share) =
-                decryption_shares_and_bases.first().unwrap();
-
-            let proof = ProofOfEqualityOfDiscreteLogs::prove(
-                n2,
-                self.number_of_parties,
-                self.threshold,
-                self.decryption_key_share,
-                self.base,
-                *decryption_share_base,
-                self.public_verification_key,
-                *decryption_share,
-                rng,
-            );
-
-            return Ok(Message {
-                decryption_shares,
-                proof,
-            });
-        }
-
-        let proof = ProofOfEqualityOfDiscreteLogs::batch_prove(
-            n2,
-            self.number_of_parties,
-            self.threshold,
-            self.decryption_key_share,
-            self.base,
-            self.public_verification_key,
-            decryption_shares_and_bases,
-            rng,
-        )
-        .map_err(|_| Error::SanityCheckError(SanityCheckError::InvalidParams()))?;
-
-        Ok(Message {
-            decryption_shares,
-            proof,
-        })
-    }
-
-    pub fn compute_absolute_adjusted_lagrange_coefficient(
-        party_id: u16,
-        number_of_parties: u16,
-        decrypters: Vec<u16>,
-        precomputed_values: &PrecomputedValues,
-    ) -> AdjustedLagrangeCoefficientSizedNumber {
-        // The adjusted lagrange coefficient formula is given by:
-        // $ 2n!\lambda_{0,j}^{S} =
-        //   2{n\choose j}(-1)^{j-1}\Pi_{j'\in [n] \setminus S} (j'-j)\Pi_{j' \in S}j'} $
-        // Here, we are only computing a part of that, namely:
-        // $ 2{n\choose j}\Pi_{j'\in [n] \setminus S} |j'-j| $
-        //
-        // For two reasons:
-        // 1. We cannot hold negative numbers in crypto-bigint, so we are computing the absolute
-        // value.
-        // 2. The last part of $ \Pi_{j' \in S}j'} $ is independent of $ j $,
-        // so as an optimization, we are raising the result of the multi-exponentiation by it
-        // once, instead of every time.
-
-        // Next multiply by ${n\choose j}$
-        let adjusted_lagrange_coefficient: AdjustedLagrangeCoefficientSizedNumber =
-            precomputed_values
-                .factored_binomial_coefficients
-                .get(&party_id)
-                .unwrap()
-                .resize();
-
-        // Finally, multiply by $^{\Pi_{j'\in [n] \setminus S} |(j'-j)|}$
-        HashSet::<u16>::from_iter(1..=number_of_parties)
-            .symmetric_difference(&HashSet::<u16>::from_iter(decrypters))
-            .fold(adjusted_lagrange_coefficient, |acc, j_prime| {
-                acc.wrapping_mul(&AdjustedLagrangeCoefficientSizedNumber::from(
-                    j_prime.abs_diff(party_id),
-                ))
-            })
-    }
->>>>>>> b98f6c0d
-
     fn combine_decryption_shares_semi_honest_internal(
         decryption_shares: HashMap<PartyID, Vec<PaillierModulusSizedNumber>>,
         lagrange_coefficients: HashMap<PartyID, AdjustedLagrangeCoefficientSizedNumber>,
@@ -503,7 +414,7 @@
     ) -> Result<Vec<PlaintextSpaceGroupElement>> {
         // We can't calculate the lagrange coefficients using the standard equations involving
         // division, and division in the exponent in a ring requires knowing its order,
-        // which we don't have for the Paillier case because it is secret and knowing it implies
+        // which we don't for the Paillier case because it is secret and knowing it implies
         // factorization. So instead, we are not calculating the lagrange coefficients
         // directly but the lagrange coefficients multiplied by $2n!$, which is guaranteed to be an
         // integer:
@@ -512,11 +423,11 @@
         // Or, more compactly:
         //      $2n!\lambda_{0,j}^{S}=2{n\choose j}(-1)^{j-1}\Pi_{j'\in [n] \setminus S}
         // (j'-j)\Pi_{j' \in S}j'$.
-<<<<<<< HEAD
-        let n2 = *public_parameters.encryption_scheme_public_parameters.ciphertext_space_public_parameters().params.modulus();
-=======
-        let n2 = encryption_key.n2;
->>>>>>> b98f6c0d
+        let n2 = *public_parameters
+            .encryption_scheme_public_parameters
+            .ciphertext_space_public_parameters()
+            .params
+            .modulus();
 
         let batch_size = decryption_shares
             .iter()
@@ -526,17 +437,12 @@
             .len();
 
         #[cfg(not(feature = "parallel"))]
-            let iter = 0..batch_size;
+        let iter = 0..batch_size;
         #[cfg(feature = "parallel")]
-            let iter = (0..batch_size).into_par_iter();
-
-<<<<<<< HEAD
+        let iter = (0..batch_size).into_par_iter();
+
         // The set $S$ of parties participating in the threshold decryption sessions
         let decrypters: Vec<PartyID> = decryption_shares.clone().into_keys().collect();
-=======
-        // The set $S$ of parties participating in the threshold decryption sessions.
-        let decrypters: Vec<u16> = decryption_shares.clone().into_keys().collect();
->>>>>>> b98f6c0d
 
         let decrypters_requiring_inversion: Vec<PartyID> =
             decrypters
@@ -668,7 +574,6 @@
                     )
                         .unwrap();
 
-<<<<<<< HEAD
                     // $c` >= 1$ so safe to perform a `.wrapping_sub()` here which will not overflow
                     // After dividing a number $ x < N^2 $ by $N$2
                     // we will get a number that is smaller than $N$, so we can safely `.split()`
@@ -687,18 +592,6 @@
                             .as_ring_element(&paillier_associate_bi_prime))
                             .as_natural_number(),
                         public_parameters.encryption_scheme_public_parameters.plaintext_space_public_parameters(),
-=======
-                // $^2{\Pi_{j' \in S}j'}$
-                // This computation is independent of `j` so it could be done outside the loop.
-                let c_prime = decrypters
-                    .iter()
-                    .fold(
-                        c_prime.pow_bounded_exp(&PaillierModulusSizedNumber::from(2u8), 2),
-                        |acc, j_prime| {
-                            let exp = PaillierModulusSizedNumber::from(*j_prime);
-                            acc.pow_bounded_exp(&exp, exp.bits_vartime())
-                        },
->>>>>>> b98f6c0d
                     )
                         .unwrap()
                 },
@@ -708,8 +601,6 @@
         Ok(plaintexts)
     }
 }
-
-
 
 #[cfg(any(test, feature = "test_exports"))]
 #[allow(unused_imports)]
@@ -721,56 +612,32 @@
     use rand_core::OsRng;
     use rstest::rstest;
 
-<<<<<<< HEAD
     use super::*;
-    use crate::{secret_sharing::shamir::Polynomial, secret_sharing_polynomial_coefficient_size_upper_bound, test_exports::{ CIPHERTEXT, N2}, LargeBiPrimeSizedNumber, CiphertextSpaceValue};
-=======
-    /// Finalize the threshold decryption round by combining all decryption shares from the
-    /// threshold-decryption round and decrypting the ciphertext.
-    ///
-    /// `Decryption_shares_and_proofs` and `ciphertexts` must be provided in matching order.
-    /// `Messages` should hold exactly `t` messages
-    ///
-    /// This is an associated function and not a method for there is a public operation
-    /// which can be performed by non-threshold-decryption parties.
-    ///
-    /// Note: `base` is assumed to be raised by `n!` as in `new()`.
-    #[allow(clippy::too_many_arguments)]
-    pub fn combine_decryption_shares<Rng: CryptoRngCore + Send + Sync + Clone>(
-        threshold: u16,
-        number_of_parties: u16,
-        encryption_key: EncryptionKey,
-        ciphertexts: Vec<PaillierModulusSizedNumber>,
-        messages: HashMap<u16, Message>,
-        precomputed_values: PrecomputedValues,
-        // The base $g$ for proofs of equality for discrete logs.
-        base: PaillierModulusSizedNumber,
-        // The public verification keys ${{v_i}}_i$ for proofs of equality for discrete logs.
-        public_verification_keys: HashMap<u16, PaillierModulusSizedNumber>,
-        absolute_adjusted_lagrange_coefficients: HashMap<
-            u16,
-            AdjustedLagrangeCoefficientSizedNumber,
-        >,
-        rng: &Rng,
-    ) -> Result<Vec<LargeBiPrimeSizedNumber>> {
-        let n2 = encryption_key.n2;
-        let batch_size = ciphertexts.len();
->>>>>>> b98f6c0d
+    use crate::{
+        secret_sharing::shamir::Polynomial,
+        secret_sharing_polynomial_coefficient_size_upper_bound,
+        test_exports::{CIPHERTEXT, N2},
+        CiphertextSpaceValue, LargeBiPrimeSizedNumber,
+    };
 
     pub const N: LargeBiPrimeSizedNumber = LargeBiPrimeSizedNumber::from_be_hex("97431848911c007fa3a15b718ae97da192e68a4928c0259f2d19ab58ed01f1aa930e6aeb81f0d4429ac2f037def9508b91b45875c11668cea5dc3d4941abd8fbb2d6c8750e88a69727f982e633051f60252ad96ba2e9c9204f4c766c1c97bc096bb526e4b7621ec18766738010375829657c77a23faf50e3a31cb471f72c7abecdec61bdf45b2c73c666aa3729add2d01d7d96172353380c10011e1db3c47199b72da6ae769690c883e9799563d6605e0670a911a57ab5efc69a8c5611f158f1ae6e0b1b6434bafc21238921dc0b98a294195e4e88c173c8dab6334b207636774daad6f35138b9802c1784f334a82cbff480bb78976b22bb0fb41e78fdcb8095");
     pub const SECRET_KEY: PaillierModulusSizedNumber = PaillierModulusSizedNumber::from_be_hex("19d698592b9ccb2890fb84be46cd2b18c360153b740aeccb606cf4168ee2de399f05273182bf468978508a5f4869cb867b340e144838dfaf4ca9bfd38cd55dc2837688aed2dbd76d95091640c47b2037d3d0ca854ffb4c84970b86f905cef24e876ddc8ab9e04f2a5f171b9c7146776c469f0d90908aa436b710cf4489afc73cd3ee38bb81e80a22d5d9228b843f435c48c5eb40088623a14a12b44e2721b56625da5d56d257bb27662c6975630d51e8f5b930d05fc5ba461a0e158cbda0f3266408c9bf60ff617e39ae49e707cbb40958adc512f3b4b69a5c3dc8b6d34cf45bc9597840057438598623fb65254869a165a6030ec6bec12fd59e192b3c1eefd33ef5d9336e0666aa8f36c6bd2749f86ea82290488ee31bf7498c2c77a8900bae00efcff418b62d41eb93502a245236b89c241ad6272724858122a2ebe1ae7ec4684b29048ba25b3a516c281a93043d58844cf3fa0c6f1f73db5db7ecba179652349dea8df5454e0205e910e0206736051ac4b7c707c3013e190423532e907af2e85e5bb6f6f0b9b58257ca1ec8b0318dd197f30352a96472a5307333f0e6b83f4f775fb302c1e10f21e1fcbfff17e3a4aa8bb6f553d9c6ebc2c884ae9b140dd66f21afc8610418e9f0ba2d14ecfa51ff08744a3470ebe4bb21bd6d65b58ac154630b8331ea620673ffbabb179a971a6577c407a076654a629c7733836c250000");
     pub const BASE: PaillierModulusSizedNumber = PaillierModulusSizedNumber::from_be_hex("03B4EFB895D3A85104F1F93744F9DB8924911747DE87ACEC55F1BF37C4531FD7F0A5B498A943473FFA65B89A04FAC2BBDF76FF14D81EB0A0DAD7414CF697E554A93C8495658A329A1907339F9438C1048A6E14476F9569A14BD092BCB2730DCE627566808FD686008F46A47964732DC7DCD2E6ECCE83F7BCCAB2AFDF37144ED153A118B683FF6A3C6971B08DE53DA5D2FEEF83294C21998FC0D1E219A100B6F57F2A2458EA9ABCFA8C5D4DF14B286B71BF5D7AD4FFEEEF069B64E0FC4F1AB684D6B2F20EAA235892F360AA2ECBF361357405D77E5023DF7BEDC12F10F6C35F3BE1163BC37B6C97D62616260A2862F659EB1811B1DDA727847E810D0C2FA120B18E99C9008AA4625CF1862460F8AB3A41E3FDB552187E0408E60885391A52EE2A89DD2471ECBA0AD922DEA0B08474F0BED312993ECB90C90C0F44EF267124A6217BC372D36F8231EB76B0D31DDEB183283A46FAAB74052A01F246D1C638BC00A47D25978D7DF9513A99744D8B65F2B32E4D945B0BA3B7E7A797604173F218D116A1457D20A855A52BBD8AC15679692C5F6AC4A8AF425370EF1D4184322F317203BE9678F92BFD25C7E6820D70EE08809424720249B4C58B81918DA02CFD2CAB3C42A02B43546E64430F529663FCEFA51E87E63F0813DA52F3473506E9E98DCD3142D830F1C1CDF6970726C190EAE1B5D5A26BC30857B4DF639797895E5D61A5EE");
 
-<<<<<<< HEAD
-    pub fn deal_trusted_shares(t: PartyID, n: PartyID, paillier_associate_bi_prime: LargeBiPrimeSizedNumber, secret_key: PaillierModulusSizedNumber, base: PaillierModulusSizedNumber ) -> (PublicParameters, HashMap<PartyID, SecretKeyShareSizedNumber>) {
+    pub fn deal_trusted_shares(
+        t: PartyID,
+        n: PartyID,
+        paillier_associate_bi_prime: LargeBiPrimeSizedNumber,
+        secret_key: PaillierModulusSizedNumber,
+        base: PaillierModulusSizedNumber,
+    ) -> (
+        PublicParameters,
+        HashMap<PartyID, SecretKeyShareSizedNumber>,
+    ) {
         let encryption_scheme_public_parameters =
             crate::encryption_key::PublicParameters::new(paillier_associate_bi_prime).unwrap();
-=======
-        // The set $S$ of parties participating in the threshold decryption sessions.
-        let decrypters: Vec<u16> = messages.clone().into_keys().collect();
->>>>>>> b98f6c0d
-
-        let n2 =                 encryption_scheme_public_parameters
+
+        let n2 = encryption_scheme_public_parameters
             .ciphertext_space_public_parameters()
             .params
             .modulus();
@@ -779,122 +646,6 @@
             .map(SecretKeyShareSizedNumber::from)
             .reduce(|a, b| a.wrapping_mul(&b))
             .unwrap();
-
-        // Do a "trusted dealer" setup, in real life we'd have the secret shares as an output of the
-        // DKG.
-        let mut coefficients: Vec<Wrapping<SecretKeyShareSizedNumber>> = iter::repeat_with(|| {
-            Wrapping(SecretKeyShareSizedNumber::random_mod(
-                &mut OsRng,
-                &NonZero::new(SecretKeyShareSizedNumber::ONE.shl_vartime(
-                    secret_sharing_polynomial_coefficient_size_upper_bound(
-                        usize::from(n),
-                        usize::from(t),
-                    ),
-                ))
-                    .unwrap(),
-            ))
-        })
-            .take(usize::from(t))
-            .collect();
-
-        let secret_key: SecretKeyShareSizedNumber = secret_key.resize();
-
-        coefficients[0] = Wrapping(
-            secret_key
-                .checked_mul(&n_factorial)
-                .unwrap(),
-        );
-
-        let polynomial = Polynomial::try_from(coefficients).unwrap();
-
-        let decryption_key_shares: HashMap<PartyID, _> = (1..=n)
-            .map(|j| {
-                let share = polynomial
-                    .evaluate(&Wrapping(SecretKeyShareSizedNumber::from(j)))
-                    .0;
-
-                (
-                    j,
-                    share,
-                )
-            })
-            .collect();
-
-        let base = base
-            .as_ring_element(
-                n2
-            )
-            .pow_bounded_exp(
-                &n_factorial,
-                factorial_upper_bound(usize::from(n)),
-            )
-            .as_natural_number();
-
-        let public_verification_keys: HashMap<PartyID, PaillierModulusSizedNumber> =
-            decryption_key_shares
-                .clone()
-                .into_iter()
-                .map(|(j, decryption_key_share)| (j,        base
-                    .as_ring_element(n2)
-                    .pow_bounded_exp(
-                        &decryption_key_share,
-                        secret_key_share_size_upper_bound(
-                            usize::from(n),
-                            usize::from(t),
-                        ),
-                    )
-                    .as_natural_number()))
-                .collect();
-
-        let public_parameters = PublicParameters::new(
-            t,
-            n,
-            base,
-            public_verification_keys,
-            encryption_scheme_public_parameters,
-        )
-<<<<<<< HEAD
-            .unwrap();
-
-        (public_parameters, decryption_key_shares)
-    }
-=======
-    }
-}
-
-#[cfg(any(test, feature = "test_exports"))]
-pub mod test_exports {
-    use std::iter;
-
-    use crypto_bigint::{CheckedMul, RandomMod, Wrapping};
-    use rand::seq::IteratorRandom;
-    use rand_core::OsRng;
-
-    use super::*;
-    use crate::{
-        secret_sharing::shamir::Polynomial, secret_sharing_polynomial_coefficient_size_upper_bound,
-    };
->>>>>>> b98f6c0d
-
-    pub const N: LargeBiPrimeSizedNumber = LargeBiPrimeSizedNumber::from_be_hex("97431848911c007fa3a15b718ae97da192e68a4928c0259f2d19ab58ed01f1aa930e6aeb81f0d4429ac2f037def9508b91b45875c11668cea5dc3d4941abd8fbb2d6c8750e88a69727f982e633051f60252ad96ba2e9c9204f4c766c1c97bc096bb526e4b7621ec18766738010375829657c77a23faf50e3a31cb471f72c7abecdec61bdf45b2c73c666aa3729add2d01d7d96172353380c10011e1db3c47199b72da6ae769690c883e9799563d6605e0670a911a57ab5efc69a8c5611f158f1ae6e0b1b6434bafc21238921dc0b98a294195e4e88c173c8dab6334b207636774daad6f35138b9802c1784f334a82cbff480bb78976b22bb0fb41e78fdcb8095");
-    pub const SECRET_KEY: PaillierModulusSizedNumber = PaillierModulusSizedNumber::from_be_hex("19d698592b9ccb2890fb84be46cd2b18c360153b740aeccb606cf4168ee2de399f05273182bf468978508a5f4869cb867b340e144838dfaf4ca9bfd38cd55dc2837688aed2dbd76d95091640c47b2037d3d0ca854ffb4c84970b86f905cef24e876ddc8ab9e04f2a5f171b9c7146776c469f0d90908aa436b710cf4489afc73cd3ee38bb81e80a22d5d9228b843f435c48c5eb40088623a14a12b44e2721b56625da5d56d257bb27662c6975630d51e8f5b930d05fc5ba461a0e158cbda0f3266408c9bf60ff617e39ae49e707cbb40958adc512f3b4b69a5c3dc8b6d34cf45bc9597840057438598623fb65254869a165a6030ec6bec12fd59e192b3c1eefd33ef5d9336e0666aa8f36c6bd2749f86ea82290488ee31bf7498c2c77a8900bae00efcff418b62d41eb93502a245236b89c241ad6272724858122a2ebe1ae7ec4684b29048ba25b3a516c281a93043d58844cf3fa0c6f1f73db5db7ecba179652349dea8df5454e0205e910e0206736051ac4b7c707c3013e190423532e907af2e85e5bb6f6f0b9b58257ca1ec8b0318dd197f30352a96472a5307333f0e6b83f4f775fb302c1e10f21e1fcbfff17e3a4aa8bb6f553d9c6ebc2c884ae9b140dd66f21afc8610418e9f0ba2d14ecfa51ff08744a3470ebe4bb21bd6d65b58ac154630b8331ea620673ffbabb179a971a6577c407a076654a629c7733836c250000");
-    pub const BASE: PaillierModulusSizedNumber = PaillierModulusSizedNumber::from_be_hex("03B4EFB895D3A85104F1F93744F9DB8924911747DE87ACEC55F1BF37C4531FD7F0A5B498A943473FFA65B89A04FAC2BBDF76FF14D81EB0A0DAD7414CF697E554A93C8495658A329A1907339F9438C1048A6E14476F9569A14BD092BCB2730DCE627566808FD686008F46A47964732DC7DCD2E6ECCE83F7BCCAB2AFDF37144ED153A118B683FF6A3C6971B08DE53DA5D2FEEF83294C21998FC0D1E219A100B6F57F2A2458EA9ABCFA8C5D4DF14B286B71BF5D7AD4FFEEEF069B64E0FC4F1AB684D6B2F20EAA235892F360AA2ECBF361357405D77E5023DF7BEDC12F10F6C35F3BE1163BC37B6C97D62616260A2862F659EB1811B1DDA727847E810D0C2FA120B18E99C9008AA4625CF1862460F8AB3A41E3FDB552187E0408E60885391A52EE2A89DD2471ECBA0AD922DEA0B08474F0BED312993ECB90C90C0F44EF267124A6217BC372D36F8231EB76B0D31DDEB183283A46FAAB74052A01F246D1C638BC00A47D25978D7DF9513A99744D8B65F2B32E4D945B0BA3B7E7A797604173F218D116A1457D20A855A52BBD8AC15679692C5F6AC4A8AF425370EF1D4184322F317203BE9678F92BFD25C7E6820D70EE08809424720249B4C58B81918DA02CFD2CAB3C42A02B43546E64430F529663FCEFA51E87E63F0813DA52F3473506E9E98DCD3142D830F1C1CDF6970726C190EAE1B5D5A26BC30857B4DF639797895E5D61A5EE");
-
-    #[allow(clippy::type_complexity)]
-    pub fn deal_trusted_decryption_key_shares(
-        t: u16,
-        n: u16,
-    ) -> (
-        EncryptionKey,
-        HashMap<u16, DecryptionKeyShare>,
-        PrecomputedValues,
-        PaillierModulusSizedNumber,
-        HashMap<u16, PaillierModulusSizedNumber>,
-        HashMap<u16, AdjustedLagrangeCoefficientSizedNumber>,
-    ) {
-        let encryption_key = EncryptionKey::new(N);
-
-        let precomputed_values = PrecomputedValues::new(n, encryption_key.n);
 
         // Do a "trusted dealer" setup, in real life we'd have the secret shares as an output of the
         // DKG.
@@ -913,94 +664,55 @@
         .take(usize::from(t))
         .collect();
 
-        let secret_key: SecretKeyShareSizedNumber = SECRET_KEY.resize();
-
-        coefficients[0] = Wrapping(
-            secret_key
-                .checked_mul(&precomputed_values.n_factorial)
-                .unwrap(),
-        );
+        let secret_key: SecretKeyShareSizedNumber = secret_key.resize();
+
+        coefficients[0] = Wrapping(secret_key.checked_mul(&n_factorial).unwrap());
 
         let polynomial = Polynomial::try_from(coefficients).unwrap();
 
-        let base = BASE;
-
-        let decrypters = (1..=n).choose_multiple(&mut OsRng, usize::from(t));
-
-        let absolute_adjusted_lagrange_coefficients: HashMap<
-            u16,
-            AdjustedLagrangeCoefficientSizedNumber,
-        > = decrypters
-            .clone()
-            .into_iter()
-            .map(|j| {
-                (
-                    j,
-                    DecryptionKeyShare::compute_absolute_adjusted_lagrange_coefficient(
-                        j,
-                        n,
-                        decrypters.clone(),
-                        &precomputed_values,
-                    ),
-                )
-            })
-            .collect();
-
-        let decryption_key_shares: HashMap<u16, DecryptionKeyShare> = decrypters
-            .clone()
-            .into_iter()
+        let decryption_key_shares: HashMap<PartyID, _> = (1..=n)
             .map(|j| {
                 let share = polynomial
                     .evaluate(&Wrapping(SecretKeyShareSizedNumber::from(j)))
                     .0;
-                (
-                    j,
-                    DecryptionKeyShare::new(
-                        j,
-                        t,
-                        n,
-                        encryption_key.clone(),
-                        base,
-                        share,
-                        precomputed_values.clone(),
-                    ),
-                )
-            })
-            .collect();
-
-        let public_verification_keys: HashMap<u16, PaillierModulusSizedNumber> =
+
+                (j, share)
+            })
+            .collect();
+
+        let base = base
+            .as_ring_element(n2)
+            .pow_bounded_exp(&n_factorial, factorial_upper_bound(usize::from(n)))
+            .as_natural_number();
+
+        let public_verification_keys: HashMap<PartyID, PaillierModulusSizedNumber> =
             decryption_key_shares
                 .clone()
                 .into_iter()
-                .map(|(j, decryption_key_share)| (j, decryption_key_share.public_verification_key))
+                .map(|(j, decryption_key_share)| {
+                    (
+                        j,
+                        base.as_ring_element(n2)
+                            .pow_bounded_exp(
+                                &decryption_key_share,
+                                secret_key_share_size_upper_bound(usize::from(n), usize::from(t)),
+                            )
+                            .as_natural_number(),
+                    )
+                })
                 .collect();
 
-        let base = decryption_key_shares
-            .get(decrypters.first().unwrap())
-            .unwrap()
-            .base;
-
-        (
-            encryption_key,
-            decryption_key_shares,
-            precomputed_values,
+        let public_parameters = PublicParameters::new(
+            t,
+            n,
             base,
             public_verification_keys,
-            absolute_adjusted_lagrange_coefficients,
+            encryption_scheme_public_parameters,
         )
-    }
-}
-
-#[cfg(test)]
-pub mod tests {
-    use std::iter;
-
-    use crypto_bigint::RandomMod;
-    use rand_core::OsRng;
-    use rstest::rstest;
-
-    use super::*;
-    use crate::tests::{deal_trusted_decryption_key_shares, BASE, CIPHERTEXT, N, N2, WITNESS};
+        .unwrap();
+
+        (public_parameters, decryption_key_shares)
+    }
 
     #[test]
     fn generates_decryption_share() {
@@ -1008,20 +720,33 @@
         let t = 2;
         let j = 1;
 
-        let (public_parameters, decryption_key_shares) = deal_trusted_shares(t, n, N, SECRET_KEY, BASE);
-        let decryption_key_shares: HashMap<_, _> = decryption_key_shares.into_iter().map(|(party_id, share)| (party_id, DecryptionKeyShare::new(party_id, share, &public_parameters).unwrap())).collect();
+        let (public_parameters, decryption_key_shares) =
+            deal_trusted_shares(t, n, N, SECRET_KEY, BASE);
+        let decryption_key_shares: HashMap<_, _> = decryption_key_shares
+            .into_iter()
+            .map(|(party_id, share)| {
+                (
+                    party_id,
+                    DecryptionKeyShare::new(party_id, share, &public_parameters).unwrap(),
+                )
+            })
+            .collect();
         let decryption_key_share = decryption_key_shares.get(&j).unwrap().clone();
-        let public_verification_key = public_parameters.public_verification_keys.get(&j).unwrap().clone();
+        let public_verification_key = *public_parameters.public_verification_keys.get(&j).unwrap();
 
         let ciphertext = CiphertextSpaceGroupElement::new(
             CiphertextSpaceValue::new(
                 CIPHERTEXT,
-                public_parameters.encryption_scheme_public_parameters.ciphertext_space_public_parameters(),
+                public_parameters
+                    .encryption_scheme_public_parameters
+                    .ciphertext_space_public_parameters(),
             )
-                .unwrap(),
-            public_parameters.encryption_scheme_public_parameters.ciphertext_space_public_parameters(),
+            .unwrap(),
+            public_parameters
+                .encryption_scheme_public_parameters
+                .ciphertext_space_public_parameters(),
         )
-            .unwrap();
+        .unwrap();
 
         let (decryption_shares, proof) = decryption_key_share
             .generate_decryption_shares(vec![ciphertext], &public_parameters, &mut OsRng)
@@ -1063,31 +788,49 @@
         let t = 2;
         let n = 3;
 
-        let (public_parameters, decryption_key_shares) = deal_trusted_shares(t, n, N, SECRET_KEY, BASE);
-        let decryption_key_shares: HashMap<_, _> = decryption_key_shares.into_iter().map(|(party_id, share)| (party_id, DecryptionKeyShare::new(party_id, share, &public_parameters).unwrap())).collect();
-        let encryption_key = EncryptionKey::new(&public_parameters.encryption_scheme_public_parameters).unwrap();
+        let (public_parameters, decryption_key_shares) =
+            deal_trusted_shares(t, n, N, SECRET_KEY, BASE);
+        let decryption_key_shares: HashMap<_, _> = decryption_key_shares
+            .into_iter()
+            .map(|(party_id, share)| {
+                (
+                    party_id,
+                    DecryptionKeyShare::new(party_id, share, &public_parameters).unwrap(),
+                )
+            })
+            .collect();
+        let encryption_key =
+            EncryptionKey::new(&public_parameters.encryption_scheme_public_parameters).unwrap();
 
         let decryption_key_share = decryption_key_shares.get(&1).unwrap().clone();
-        let public_verification_key = public_parameters.public_verification_keys.get(&1).unwrap().clone();
+        let public_verification_key = *public_parameters.public_verification_keys.get(&1).unwrap();
 
         let batch_size = 3;
 
         let plaintexts: Vec<_> = iter::repeat_with(|| {
             PlaintextSpaceGroupElement::new(
-                LargeBiPrimeSizedNumber::random_mod(
-                    &mut OsRng,
-                    &NonZero::new(N).unwrap(),
-                ),
-                public_parameters.encryption_scheme_public_parameters.plaintext_space_public_parameters(),
+                LargeBiPrimeSizedNumber::random_mod(&mut OsRng, &NonZero::new(N).unwrap()),
+                public_parameters
+                    .encryption_scheme_public_parameters
+                    .plaintext_space_public_parameters(),
             )
-                .unwrap()
+            .unwrap()
         })
         .take(batch_size)
         .collect();
 
         let ciphertexts: Vec<_> = plaintexts
             .iter()
-            .map(|m| {let (_, ciphertext) = encryption_key.encrypt(        m, &public_parameters.encryption_scheme_public_parameters, &mut OsRng).unwrap(); ciphertext})
+            .map(|m| {
+                let (_, ciphertext) = encryption_key
+                    .encrypt(
+                        m,
+                        &public_parameters.encryption_scheme_public_parameters,
+                        &mut OsRng,
+                    )
+                    .unwrap();
+                ciphertext
+            })
             .collect();
 
         let (decryption_shares, proof) = decryption_key_share
@@ -1140,15 +883,28 @@
     #[case(2, 3, 2)]
     #[case(5, 5, 1)]
     #[case(6, 10, 5)]
-<<<<<<< HEAD
     fn decrypts(#[case] t: PartyID, #[case] n: PartyID, #[case] batch_size: usize) {
-        let (public_parameters, decryption_key_shares) = deal_trusted_shares(t, n, N, SECRET_KEY, BASE);
-        let decryption_key_shares: HashMap<_, _> = decryption_key_shares.into_iter().map(|(party_id, share)| (party_id, DecryptionKeyShare::new(party_id, share, &public_parameters).unwrap())).collect();
-        let encryption_key = EncryptionKey::new(&public_parameters.encryption_scheme_public_parameters).unwrap();
-
-        let decryption_key_shares: HashMap<_, _> = decryption_key_shares.into_iter().choose_multiple(&mut OsRng, usize::from(t)).into_iter().collect();
-
-        let decrypters: Vec<_> = decryption_key_shares.clone().into_keys().into_iter().collect();
+        let (public_parameters, decryption_key_shares) =
+            deal_trusted_shares(t, n, N, SECRET_KEY, BASE);
+        let decryption_key_shares: HashMap<_, _> = decryption_key_shares
+            .into_iter()
+            .map(|(party_id, share)| {
+                (
+                    party_id,
+                    DecryptionKeyShare::new(party_id, share, &public_parameters).unwrap(),
+                )
+            })
+            .collect();
+        let encryption_key =
+            EncryptionKey::new(&public_parameters.encryption_scheme_public_parameters).unwrap();
+
+        let decryption_key_shares: HashMap<_, _> = decryption_key_shares
+            .into_iter()
+            .choose_multiple(&mut OsRng, usize::from(t))
+            .into_iter()
+            .collect();
+
+        let decrypters: Vec<_> = decryption_key_shares.clone().into_keys().collect();
 
         let absolute_adjusted_lagrange_coefficients: HashMap<
             PartyID,
@@ -1171,36 +927,28 @@
 
         let plaintexts: Vec<_> = iter::repeat_with(|| {
             PlaintextSpaceGroupElement::new(
-                LargeBiPrimeSizedNumber::random_mod(
-                    &mut OsRng,
-                    &NonZero::new(N).unwrap(),
-                ),
-                public_parameters.encryption_scheme_public_parameters.plaintext_space_public_parameters(),
-=======
-    fn decrypts(#[case] t: u16, #[case] n: u16, #[case] batch_size: usize) {
-        let (
-            encryption_key,
-            decryption_key_shares,
-            precomputed_values,
-            base,
-            public_verification_keys,
-            absolute_adjusted_lagrange_coefficients,
-        ) = deal_trusted_decryption_key_shares(t, n);
-
-        let plaintexts: Vec<LargeBiPrimeSizedNumber> = iter::repeat_with(|| {
-            LargeBiPrimeSizedNumber::random_mod(
-                &mut OsRng,
-                &NonZero::new(encryption_key.n).unwrap(),
->>>>>>> b98f6c0d
+                LargeBiPrimeSizedNumber::random_mod(&mut OsRng, &NonZero::new(N).unwrap()),
+                public_parameters
+                    .encryption_scheme_public_parameters
+                    .plaintext_space_public_parameters(),
             )
-                .unwrap()
+            .unwrap()
         })
-            .take(batch_size)
-            .collect();
+        .take(batch_size)
+        .collect();
 
         let ciphertexts: Vec<_> = plaintexts
             .iter()
-            .map(|m| {let (_, ciphertext) = encryption_key.encrypt(        m, &public_parameters.encryption_scheme_public_parameters, &mut OsRng).unwrap(); ciphertext})
+            .map(|m| {
+                let (_, ciphertext) = encryption_key
+                    .encrypt(
+                        m,
+                        &public_parameters.encryption_scheme_public_parameters,
+                        &mut OsRng,
+                    )
+                    .unwrap();
+                ciphertext
+            })
             .collect();
 
         let decryption_shares_and_proofs: HashMap<PartyID, (_, _)> = decryption_key_shares
@@ -1209,7 +957,11 @@
                 (
                     *j,
                     party
-                        .generate_decryption_shares(ciphertexts.clone(), &public_parameters, &mut OsRng)
+                        .generate_decryption_shares(
+                            ciphertexts.clone(),
+                            &public_parameters,
+                            &mut OsRng,
+                        )
                         .unwrap(),
                 )
             })
@@ -1234,58 +986,75 @@
     use std::iter;
 
     use criterion::Criterion;
-    use crypto_bigint::{CheckedMul, RandomMod, Wrapping};
+    use crypto_bigint::{NonZero, RandomMod};
     use rand::seq::IteratorRandom;
     use rand_core::OsRng;
 
     use super::*;
-    use crate::{
-        secret_sharing::shamir::Polynomial, secret_sharing_polynomial_coefficient_size_upper_bound,
-    };
+    use crate::test_exports::deal_trusted_shares;
+    use crate::{CiphertextSpaceValue, LargeBiPrimeSizedNumber};
 
     pub(crate) fn benchmark_decryption_share(c: &mut Criterion) {
         let mut g = c.benchmark_group("decryption_share()");
         g.sample_size(10);
 
         let n = LargeBiPrimeSizedNumber::from_be_hex("97431848911c007fa3a15b718ae97da192e68a4928c0259f2d19ab58ed01f1aa930e6aeb81f0d4429ac2f037def9508b91b45875c11668cea5dc3d4941abd8fbb2d6c8750e88a69727f982e633051f60252ad96ba2e9c9204f4c766c1c97bc096bb526e4b7621ec18766738010375829657c77a23faf50e3a31cb471f72c7abecdec61bdf45b2c73c666aa3729add2d01d7d96172353380c10011e1db3c47199b72da6ae769690c883e9799563d6605e0670a911a57ab5efc69a8c5611f158f1ae6e0b1b6434bafc21238921dc0b98a294195e4e88c173c8dab6334b207636774daad6f35138b9802c1784f334a82cbff480bb78976b22bb0fb41e78fdcb8095");
+        let secret_key = PaillierModulusSizedNumber::from_be_hex("19d698592b9ccb2890fb84be46cd2b18c360153b740aeccb606cf4168ee2de399f05273182bf468978508a5f4869cb867b340e144838dfaf4ca9bfd38cd55dc2837688aed2dbd76d95091640c47b2037d3d0ca854ffb4c84970b86f905cef24e876ddc8ab9e04f2a5f171b9c7146776c469f0d90908aa436b710cf4489afc73cd3ee38bb81e80a22d5d9228b843f435c48c5eb40088623a14a12b44e2721b56625da5d56d257bb27662c6975630d51e8f5b930d05fc5ba461a0e158cbda0f3266408c9bf60ff617e39ae49e707cbb40958adc512f3b4b69a5c3dc8b6d34cf45bc9597840057438598623fb65254869a165a6030ec6bec12fd59e192b3c1eefd33ef5d9336e0666aa8f36c6bd2749f86ea82290488ee31bf7498c2c77a8900bae00efcff418b62d41eb93502a245236b89c241ad6272724858122a2ebe1ae7ec4684b29048ba25b3a516c281a93043d58844cf3fa0c6f1f73db5db7ecba179652349dea8df5454e0205e910e0206736051ac4b7c707c3013e190423532e907af2e85e5bb6f6f0b9b58257ca1ec8b0318dd197f30352a96472a5307333f0e6b83f4f775fb302c1e10f21e1fcbfff17e3a4aa8bb6f553d9c6ebc2c884ae9b140dd66f21afc8610418e9f0ba2d14ecfa51ff08744a3470ebe4bb21bd6d65b58ac154630b8331ea620673ffbabb179a971a6577c407a076654a629c7733836c250000");
         let base: PaillierModulusSizedNumber = PaillierModulusSizedNumber::from_be_hex("03B4EFB895D3A85104F1F93744F9DB8924911747DE87ACEC55F1BF37C4531FD7F0A5B498A943473FFA65B89A04FAC2BBDF76FF14D81EB0A0DAD7414CF697E554A93C8495658A329A1907339F9438C1048A6E14476F9569A14BD092BCB2730DCE627566808FD686008F46A47964732DC7DCD2E6ECCE83F7BCCAB2AFDF37144ED153A118B683FF6A3C6971B08DE53DA5D2FEEF83294C21998FC0D1E219A100B6F57F2A2458EA9ABCFA8C5D4DF14B286B71BF5D7AD4FFEEEF069B64E0FC4F1AB684D6B2F20EAA235892F360AA2ECBF361357405D77E5023DF7BEDC12F10F6C35F3BE1163BC37B6C97D62616260A2862F659EB1811B1DDA727847E810D0C2FA120B18E99C9008AA4625CF1862460F8AB3A41E3FDB552187E0408E60885391A52EE2A89DD2471ECBA0AD922DEA0B08474F0BED312993ECB90C90C0F44EF267124A6217BC372D36F8231EB76B0D31DDEB183283A46FAAB74052A01F246D1C638BC00A47D25978D7DF9513A99744D8B65F2B32E4D945B0BA3B7E7A797604173F218D116A1457D20A855A52BBD8AC15679692C5F6AC4A8AF425370EF1D4184322F317203BE9678F92BFD25C7E6820D70EE08809424720249B4C58B81918DA02CFD2CAB3C42A02B43546E64430F529663FCEFA51E87E63F0813DA52F3473506E9E98DCD3142D830F1C1CDF6970726C190EAE1B5D5A26BC30857B4DF639797895E5D61A5EE");
-        let encryption_key = &EncryptionKey::new(n);
-
-        for number_of_parties in [10, 100, 1000] {
-            let public_parameters = PrecomputedValues::new(number_of_parties, n);
+
+        let j = 1;
+        for (threshold, number_of_parties) in [(6, 10), (67, 100), (667, 1000)] {
+            let (public_parameters, decryption_key_shares) =
+                deal_trusted_shares(threshold, number_of_parties, n, secret_key, base);
+            let decryption_key_shares: HashMap<_, _> = decryption_key_shares
+                .into_iter()
+                .map(|(party_id, share)| {
+                    (
+                        party_id,
+                        DecryptionKeyShare::new(party_id, share, &public_parameters).unwrap(),
+                    )
+                })
+                .collect();
+            let decryption_key_share = decryption_key_shares.get(&j).unwrap().clone();
+            let encryption_key =
+                EncryptionKey::new(&public_parameters.encryption_scheme_public_parameters).unwrap();
+
             for batch_size in [1, 10, 100, 1000] {
-                let plaintexts: Vec<LargeBiPrimeSizedNumber> = iter::repeat_with(|| {
-                    LargeBiPrimeSizedNumber::random_mod(&mut OsRng, &NonZero::new(n).unwrap())
+                let plaintexts: Vec<_> = iter::repeat_with(|| {
+                    PlaintextSpaceGroupElement::new(
+                        LargeBiPrimeSizedNumber::random_mod(&mut OsRng, &NonZero::new(n).unwrap()),
+                        public_parameters
+                            .encryption_scheme_public_parameters
+                            .plaintext_space_public_parameters(),
+                    )
+                    .unwrap()
                 })
                 .take(batch_size)
                 .collect();
 
-                let ciphertexts: Vec<PaillierModulusSizedNumber> = plaintexts
+                let ciphertexts: Vec<_> = plaintexts
                     .iter()
-                    .map(|m| encryption_key.encrypt(m, &mut OsRng))
+                    .map(|m| {
+                        encryption_key
+                            .encrypt(
+                                m,
+                                &public_parameters.encryption_scheme_public_parameters,
+                                &mut OsRng,
+                            )
+                            .unwrap()
+                            .1
+                    })
                     .collect();
-
-                let mut secret_key_share_hex = "0".repeat(6109);
-                secret_key_share_hex.push_str("A349650E0D97192CB51CAB4075A92EC3C6670BF6909FCB32A65D89D65D7E4B07314AB3BB8A6BC6380797048835E505C73336A5DF95DD28B2EC8FAACFE81CF1F669587DB97EECE29E193100892C8E6776018D80EB3E67F545A2DA1B145AA4890850735A7945D5287DC88B4E43B562334CB809F0B18E07983D82FF7BF9CD4D8703F9744E68C36AF3185EEA7597708B193C219B7B126E9112BA4B15B6D6F476C538BDCB4ADB49AB299FCF1FD501D00B590E208A4CCC6C5E3C6D3C21B5068072992EF2E0C8761EDFCEB5FBB6AFF7E3E341F50DEDDDCA41318130FC36944510D30DCEC98CE7E86D5A13992568B7D23974541F9DC07C29159B01C0CCF307EE7C20F2BFD2BAC9A0147C82B7E5695C6966FF840881214B7360B9516DC3C1CF98A5621C33CE7A4FF829E7EE11626B3601C35E07EE7CB86C80017EA7B1B7AD726A449576940FD73F9A3F99A62FF03A3DCF33E46EC3F33889AF86886097273E702384E1023C9D17B822AB9F63E11F00B835D25DACDE66B6BB6F9619D2293ED170D851699A08FF6DF247A748D8BD3AD2E5E91C65948DAACA2DFE93AAF1A1E417C6E3F7B1648794B5518F5422394244E8C2871CD927A039279CC763055EFCF43404A6926F4A13444F2CE36C157098D58231CC2FA8EDAE23278E468BD0F3B10C494F010728581B3558F5EF0BDAA37F1E7377D239BD2576706658A81AC698735DF38629F0BBA5FFCD16CB206C069232299874107AE99F84CCBD3F09D645CA8FB7B85B463D248133C169EE3F8B6D97C716715C8546D7F314041395E1EFE477F338235AF8BA1C2D94CB4B37B734BB5C7A0C15C4A0F7CFA6669CF2AA657EB780E34C4B7185D8BFEE33290D91419F9433108CEC89888C3A51B0BCFCAED8ABC20C8381DEF95B9B093E349A74A8EED3AAC43BFCFCEA53D344C151D19347ADA76F74030C41A104BD14BD4682142880513830306EC39E5471551D0314AF9466155AF8273E6132B31E01FE79FD3E8120723575C6F380038C582516A0715C4FEB79D094051A498C605DED92618ED97D9A4C3D6E313198AE34DA7DB4682C6ED5CB80D63AB5365C640263B8A6883E2BD5242C688451ADDDDD7D1FF3F84B5CF404730CC01ACE1188893B7CFD571F5468B0C27B84DB7EE30DDDBBC91152679DBAE614EABE0AF881B3C48327E76D93DCA92769A9C6CC73D64840269670EF207951C2361315FD6CE20306372792BDA8A94A916DF24CFDAB27CD0651B193421B1CBD88B0931E14E3E48BF5EAC2AA357C2DB8B47615308C5447F7B445BBE48370026978DD04620F1B376F48B24E1A36A214ADBC3C51BE0DBE4AB25F4851EFFD754A7B212247DE19AE00C25F5CE5787A86027E11D6F86D7EDD5F98FD69B733A4CE81ABD39E72253FB8CAFB5D32E51C5E0DC3D5382A85037BA106891BD29B3F5A2194256B9098BCDF7EE1FA6BBF760BAB6F13E094C1474E3F670B3E5B458BA57D4A03A");
-                let secret_key_share =
-                    SecretKeyShareSizedNumber::from_be_hex(secret_key_share_hex.as_str());
-
-                let decryption_key_share = DecryptionKeyShare::new(
-                    1,
-                    number_of_parties,
-                    number_of_parties,
-                    encryption_key.clone(),
-                    base,
-                    secret_key_share,
-                    public_parameters.clone(),
-                );
 
                 g.bench_function(
                     format!("{number_of_parties} parties and {batch_size} decryptions"),
                     |bench| {
                         bench.iter(|| {
-                            decryption_key_share
-                                .generate_decryption_shares(ciphertexts.clone(), &mut OsRng)
+                            decryption_key_share.generate_decryption_shares(
+                                ciphertexts.clone(),
+                                &public_parameters,
+                                &mut OsRng,
+                            )
                         });
                     },
                 );
@@ -1302,41 +1071,54 @@
         let n = LargeBiPrimeSizedNumber::from_be_hex("97431848911c007fa3a15b718ae97da192e68a4928c0259f2d19ab58ed01f1aa930e6aeb81f0d4429ac2f037def9508b91b45875c11668cea5dc3d4941abd8fbb2d6c8750e88a69727f982e633051f60252ad96ba2e9c9204f4c766c1c97bc096bb526e4b7621ec18766738010375829657c77a23faf50e3a31cb471f72c7abecdec61bdf45b2c73c666aa3729add2d01d7d96172353380c10011e1db3c47199b72da6ae769690c883e9799563d6605e0670a911a57ab5efc69a8c5611f158f1ae6e0b1b6434bafc21238921dc0b98a294195e4e88c173c8dab6334b207636774daad6f35138b9802c1784f334a82cbff480bb78976b22bb0fb41e78fdcb8095");
         let secret_key = PaillierModulusSizedNumber::from_be_hex("19d698592b9ccb2890fb84be46cd2b18c360153b740aeccb606cf4168ee2de399f05273182bf468978508a5f4869cb867b340e144838dfaf4ca9bfd38cd55dc2837688aed2dbd76d95091640c47b2037d3d0ca854ffb4c84970b86f905cef24e876ddc8ab9e04f2a5f171b9c7146776c469f0d90908aa436b710cf4489afc73cd3ee38bb81e80a22d5d9228b843f435c48c5eb40088623a14a12b44e2721b56625da5d56d257bb27662c6975630d51e8f5b930d05fc5ba461a0e158cbda0f3266408c9bf60ff617e39ae49e707cbb40958adc512f3b4b69a5c3dc8b6d34cf45bc9597840057438598623fb65254869a165a6030ec6bec12fd59e192b3c1eefd33ef5d9336e0666aa8f36c6bd2749f86ea82290488ee31bf7498c2c77a8900bae00efcff418b62d41eb93502a245236b89c241ad6272724858122a2ebe1ae7ec4684b29048ba25b3a516c281a93043d58844cf3fa0c6f1f73db5db7ecba179652349dea8df5454e0205e910e0206736051ac4b7c707c3013e190423532e907af2e85e5bb6f6f0b9b58257ca1ec8b0318dd197f30352a96472a5307333f0e6b83f4f775fb302c1e10f21e1fcbfff17e3a4aa8bb6f553d9c6ebc2c884ae9b140dd66f21afc8610418e9f0ba2d14ecfa51ff08744a3470ebe4bb21bd6d65b58ac154630b8331ea620673ffbabb179a971a6577c407a076654a629c7733836c250000");
         let base: PaillierModulusSizedNumber = PaillierModulusSizedNumber::from_be_hex("03B4EFB895D3A85104F1F93744F9DB8924911747DE87ACEC55F1BF37C4531FD7F0A5B498A943473FFA65B89A04FAC2BBDF76FF14D81EB0A0DAD7414CF697E554A93C8495658A329A1907339F9438C1048A6E14476F9569A14BD092BCB2730DCE627566808FD686008F46A47964732DC7DCD2E6ECCE83F7BCCAB2AFDF37144ED153A118B683FF6A3C6971B08DE53DA5D2FEEF83294C21998FC0D1E219A100B6F57F2A2458EA9ABCFA8C5D4DF14B286B71BF5D7AD4FFEEEF069B64E0FC4F1AB684D6B2F20EAA235892F360AA2ECBF361357405D77E5023DF7BEDC12F10F6C35F3BE1163BC37B6C97D62616260A2862F659EB1811B1DDA727847E810D0C2FA120B18E99C9008AA4625CF1862460F8AB3A41E3FDB552187E0408E60885391A52EE2A89DD2471ECBA0AD922DEA0B08474F0BED312993ECB90C90C0F44EF267124A6217BC372D36F8231EB76B0D31DDEB183283A46FAAB74052A01F246D1C638BC00A47D25978D7DF9513A99744D8B65F2B32E4D945B0BA3B7E7A797604173F218D116A1457D20A855A52BBD8AC15679692C5F6AC4A8AF425370EF1D4184322F317203BE9678F92BFD25C7E6820D70EE08809424720249B4C58B81918DA02CFD2CAB3C42A02B43546E64430F529663FCEFA51E87E63F0813DA52F3473506E9E98DCD3142D830F1C1CDF6970726C190EAE1B5D5A26BC30857B4DF639797895E5D61A5EE");
-        let plaintext: LargeBiPrimeSizedNumber = LargeBiPrimeSizedNumber::from_be_hex("23f6379f4b0435dd50c0eb12454495c99db09aed97fe498c0dba7c51f6c52ab7b8d8ba47896ee0c43d567a1b3611cb2d53ee74574acc9c4520106c0f6e5d0376817febb477bb729405387b6ae6e213b3b34c0eb0cbe5dff49452979ab7f0b514560b5c9b659732efd0d67a3d7b7512a5d97f1bde1c2263f741838a7c62d78133396715c9568c0524e20a3147cda4510ef2f32cefa6fb92caf3a26da63aba3693efce706303fe399b6c86664b1ccaa9fe6e1505d82c4dd9b0a60ea29ec88a91bf2656a3927ad39d561bfe4009f94398a9a7782383f063adeb922275efd950ef3739dee7854bbf93f939a947e3aec7344135e6b0623aff35e802311c10ede8b0d4");
-        let ciphertext: PaillierModulusSizedNumber = PaillierModulusSizedNumber::from_be_hex("0d1a2a781bf90133552b120beb2745bbe02b47cc4e5cc65b6eb5294770bd44b52ce581c4aec199687283360ab0c46bb3f0bb33733dbbf2d7e95a7c600ed20e990e8c3133f7ec238c0b47882363df7748757717443a3d1f9e85f0fb27e665844f591a0f922f42436688a72a71bdf7e93c764a84aff5b813c034787f5cf35a7102fe3be8c670ac26b83b08dabca47d9156ce09d7349ac73d269b7355d5266720654b83b09857add1a6c0be4677115f461ea15907e1472d3d7dcde351f9eff7e43968ae7012a67eeca940c25d3dd5694c5bbf1ed702bfd2094e424bb17bbf00270ded29320cd2e50af2283121ecf5f8593de49b18e465f3b1e1a39daca4d7382e4a610bdbd21dfd343108085b6e2c743f295df3785d3766b56c36efc0ea10ba3de8c16c43fcc051e7c27d835a481c0fdd48819ca9398043689027b00b275ca048018788a5133b280981afb0d6da7e64f3cf5f9e39e501fe7b80807b872ece22f6e4b6b0d8279656ceef614c87ce7ee314a339ef44c3adc4f5e5451b2649c215a358c0682095e19d52ed454d5f4e364397928996823cb02c61f8304561cb21e3bd0f4399f283b0b1ded686ace5dc653b240760c6437323fab45418b904d2eef8ab0639b4cba7cccee58f471413505ca0f8bb5a859769ad9465ddac949d22114cacaeadb72962816c49f50adc6338da7a54bdda29f8e6e667d832bd9c9f9841be8b18");
-        let encryption_key = &EncryptionKey::new(n);
 
         for (threshold, number_of_parties) in [(6, 10), (67, 100), (667, 1000)] {
-            let public_parameters = PrecomputedValues::new(number_of_parties, n);
-            // Do a "trusted dealer" setup, in real life we'd have the secret shares as an output of
-            // the DKG.
-            let mut coefficients: Vec<Wrapping<SecretKeyShareSizedNumber>> =
-                iter::repeat_with(|| {
-                    Wrapping(SecretKeyShareSizedNumber::random_mod(
-                        &mut OsRng,
-                        &NonZero::new(SecretKeyShareSizedNumber::ONE.shl_vartime(
-                            secret_sharing_polynomial_coefficient_size_upper_bound(
-                                usize::from(number_of_parties),
-                                usize::from(threshold),
-                            ),
-                        ))
-                        .unwrap(),
-                    ))
+            let (public_parameters, decryption_key_shares) =
+                deal_trusted_shares(threshold, number_of_parties, n, secret_key, base);
+
+            let plaintext: LargeBiPrimeSizedNumber = LargeBiPrimeSizedNumber::from_be_hex("23f6379f4b0435dd50c0eb12454495c99db09aed97fe498c0dba7c51f6c52ab7b8d8ba47896ee0c43d567a1b3611cb2d53ee74574acc9c4520106c0f6e5d0376817febb477bb729405387b6ae6e213b3b34c0eb0cbe5dff49452979ab7f0b514560b5c9b659732efd0d67a3d7b7512a5d97f1bde1c2263f741838a7c62d78133396715c9568c0524e20a3147cda4510ef2f32cefa6fb92caf3a26da63aba3693efce706303fe399b6c86664b1ccaa9fe6e1505d82c4dd9b0a60ea29ec88a91bf2656a3927ad39d561bfe4009f94398a9a7782383f063adeb922275efd950ef3739dee7854bbf93f939a947e3aec7344135e6b0623aff35e802311c10ede8b0d4");
+            let plaintext = PlaintextSpaceGroupElement::new(
+                plaintext,
+                public_parameters
+                    .encryption_scheme_public_parameters
+                    .plaintext_space_public_parameters(),
+            )
+            .unwrap();
+            let ciphertext_value: PaillierModulusSizedNumber = PaillierModulusSizedNumber::from_be_hex("0d1a2a781bf90133552b120beb2745bbe02b47cc4e5cc65b6eb5294770bd44b52ce581c4aec199687283360ab0c46bb3f0bb33733dbbf2d7e95a7c600ed20e990e8c3133f7ec238c0b47882363df7748757717443a3d1f9e85f0fb27e665844f591a0f922f42436688a72a71bdf7e93c764a84aff5b813c034787f5cf35a7102fe3be8c670ac26b83b08dabca47d9156ce09d7349ac73d269b7355d5266720654b83b09857add1a6c0be4677115f461ea15907e1472d3d7dcde351f9eff7e43968ae7012a67eeca940c25d3dd5694c5bbf1ed702bfd2094e424bb17bbf00270ded29320cd2e50af2283121ecf5f8593de49b18e465f3b1e1a39daca4d7382e4a610bdbd21dfd343108085b6e2c743f295df3785d3766b56c36efc0ea10ba3de8c16c43fcc051e7c27d835a481c0fdd48819ca9398043689027b00b275ca048018788a5133b280981afb0d6da7e64f3cf5f9e39e501fe7b80807b872ece22f6e4b6b0d8279656ceef614c87ce7ee314a339ef44c3adc4f5e5451b2649c215a358c0682095e19d52ed454d5f4e364397928996823cb02c61f8304561cb21e3bd0f4399f283b0b1ded686ace5dc653b240760c6437323fab45418b904d2eef8ab0639b4cba7cccee58f471413505ca0f8bb5a859769ad9465ddac949d22114cacaeadb72962816c49f50adc6338da7a54bdda29f8e6e667d832bd9c9f9841be8b18");
+            let ciphertext = CiphertextSpaceGroupElement::new(
+                CiphertextSpaceValue::new(
+                    ciphertext_value,
+                    public_parameters
+                        .encryption_scheme_public_parameters
+                        .ciphertext_space_public_parameters(),
+                )
+                .unwrap(),
+                public_parameters
+                    .encryption_scheme_public_parameters
+                    .ciphertext_space_public_parameters(),
+            )
+            .unwrap();
+
+            let decryption_key_shares: HashMap<_, _> = decryption_key_shares
+                .into_iter()
+                .map(|(party_id, share)| {
+                    (
+                        party_id,
+                        DecryptionKeyShare::new(party_id, share, &public_parameters).unwrap(),
+                    )
                 })
-                .take(usize::from(threshold))
                 .collect();
 
-            let secret_key: SecretKeyShareSizedNumber = secret_key.resize();
-            coefficients[0] = Wrapping(
-                secret_key
-                    .checked_mul(&public_parameters.n_factorial)
-                    .unwrap(),
-            );
-
-            let polynomial = Polynomial::try_from(coefficients).unwrap();
-
-            let decrypters =
-                (1..=number_of_parties).choose_multiple(&mut OsRng, usize::from(threshold));
+            let decrypters: Vec<_> = decryption_key_shares.clone().into_keys().collect();
+
+            let j = *decrypters.first().unwrap();
+            let public_verification_key =
+                *public_parameters.public_verification_keys.get(&j).unwrap();
+            let decryption_key_shares: HashMap<_, _> = decryption_key_shares
+                .into_iter()
+                .choose_multiple(&mut OsRng, usize::from(threshold))
+                .into_iter()
+                .collect();
 
             let absolute_adjusted_lagrange_coefficients: HashMap<
                 PartyID,
@@ -1347,7 +1129,7 @@
                 .map(|j| {
                     (
                         j,
-                        DecryptionKeyShare::compute_absolute_adjusted_lagrange_coefficient(
+                        DecryptionKeyShare::compute_lagrange_coefficient(
                             j,
                             number_of_parties,
                             decrypters.clone(),
@@ -1357,49 +1139,17 @@
                 })
                 .collect();
 
-            let decryption_key_shares: HashMap<PartyID, DecryptionKeyShare> = decrypters
-                .into_par_iter()
-                .map(|j| {
-                    let share = polynomial
-                        .evaluate(&Wrapping(SecretKeyShareSizedNumber::from(j)))
-                        .0;
-                    (
-                        j,
-                        DecryptionKeyShare::new(
-                            j,
-                            threshold,
-                            number_of_parties,
-                            encryption_key.clone(),
-                            base,
-                            share,
-                            public_parameters.clone(),
-                        ),
-                    )
-                })
-                .collect();
-
-            let public_verification_keys: HashMap<PartyID, PaillierModulusSizedNumber> =
-                decryption_key_shares
-                    .clone()
-                    .into_iter()
-                    .map(|(j, decryption_key_share)| {
-                        (j, decryption_key_share.public_verification_key)
-                    })
-                    .collect();
-
             for batch_size in [1, 10, 100, 1000] {
-                let base = base
-                    .as_ring_element(&encryption_key.ciphertext_modulus)
-                    .pow_bounded_exp(
-                        &public_parameters.n_factorial,
-                        factorial_upper_bound(usize::from(number_of_parties)),
-                    )
-                    .as_natural_number();
-
-                let plaintexts: Vec<LargeBiPrimeSizedNumber> = vec![plaintext; batch_size];
-                let ciphertexts: Vec<PaillierModulusSizedNumber> = vec![ciphertext; batch_size];
-                let decryption_share_base = ciphertext
-                    .as_ring_element(&encryption_key.ciphertext_modulus)
+                let plaintexts: Vec<_> = vec![plaintext; batch_size];
+                let ciphertexts: Vec<_> = vec![ciphertext; batch_size];
+                let decryption_share_base = ciphertext_value
+                    .as_ring_element(
+                        public_parameters
+                            .encryption_scheme_public_parameters
+                            .ciphertext_space_public_parameters()
+                            .params
+                            .modulus(),
+                    )
                     .pow_bounded_exp(&PaillierModulusSizedNumber::from(2u8), 2)
                     .pow_bounded_exp(
                         &public_parameters.n_factorial,
@@ -1407,7 +1157,7 @@
                     )
                     .as_natural_number();
 
-                let messages: HashMap<PartyID, Message> = decryption_key_shares
+                let decryption_shares_and_proofs: HashMap<PartyID, _> = decryption_key_shares
                     .par_iter()
                     .map(|(j, decryption_key_share)| {
                         // Generating this via `generate_decryption_shares` for all parties is too
@@ -1416,7 +1166,13 @@
                         // knowledge of this and does not take advantage of this, so results should
                         // stay the same.
                         let decryption_share = decryption_share_base
-                            .as_ring_element(&encryption_key.ciphertext_modulus)
+                            .as_ring_element(
+                                public_parameters
+                                    .encryption_scheme_public_parameters
+                                    .ciphertext_space_public_parameters()
+                                    .params
+                                    .modulus(),
+                            )
                             .pow_bounded_exp(
                                 &decryption_key_share.decryption_key_share,
                                 secret_key_share_size_upper_bound(
@@ -1435,44 +1191,46 @@
 
                         let proof = if batch_size == 1 {
                             ProofOfEqualityOfDiscreteLogs::prove(
-                                encryption_key.ciphertext_modulus,
+                                *public_parameters
+                                    .encryption_scheme_public_parameters
+                                    .ciphertext_space_public_parameters()
+                                    .params
+                                    .modulus(),
                                 number_of_parties,
                                 threshold,
                                 decryption_key_share.decryption_key_share,
-                                decryption_key_share.base,
+                                public_parameters.base,
                                 decryption_share_base,
-                                decryption_key_share.public_verification_key,
+                                public_verification_key,
                                 decryption_share,
                                 &mut OsRng,
                             )
                         } else {
                             ProofOfEqualityOfDiscreteLogs::batch_prove(
-                                encryption_key.ciphertext_modulus,
+                                *public_parameters
+                                    .encryption_scheme_public_parameters
+                                    .ciphertext_space_public_parameters()
+                                    .params
+                                    .modulus(),
                                 number_of_parties,
                                 threshold,
                                 decryption_key_share.decryption_key_share,
-                                decryption_key_share.base,
-                                decryption_key_share.public_verification_key,
+                                public_parameters.base,
+                                public_verification_key,
                                 decryption_shares_and_bases,
                                 &mut OsRng,
                             )
                             .unwrap()
                         };
 
-                        (
-                            *j,
-                            Message {
-                                decryption_shares,
-                                proof,
-                            },
-                        )
+                        (*j, (decryption_shares, proof))
                     })
                     .collect();
 
-                let decryption_shares: HashMap<_, _> = messages
+                let decryption_shares: HashMap<_, _> = decryption_shares_and_proofs
                     .clone()
                     .into_iter()
-                    .map(|(party_id, message)| (party_id, message.decryption_shares))
+                    .map(|(party_id, (decryption_shares, _))| (party_id, decryption_shares))
                     .collect();
 
                 g.bench_function(
@@ -1482,11 +1240,10 @@
                     |bench| {
                         bench.iter(|| {
                             let decrypted_ciphertexts =
-                                DecryptionKeyShare::combine_decryption_shares_semi_honest(
-                                    encryption_key.clone(),
+                                DecryptionKeyShare::combine_decryption_shares_semi_honest_internal(
                                     decryption_shares.clone(),
-                                    public_parameters.clone(),
                                     absolute_adjusted_lagrange_coefficients.clone(),
+                                    &public_parameters,
                                 ).unwrap();
 
                             assert_eq!(decrypted_ciphertexts, plaintexts);
@@ -1502,16 +1259,11 @@
                         bench.iter(|| {
                             let decrypted_ciphertexts =
                                 DecryptionKeyShare::combine_decryption_shares(
-                                    threshold,
-                                    number_of_parties,
-                                    encryption_key.clone(),
                                     ciphertexts.clone(),
-                                    messages.clone(),
-                                    public_parameters.clone(),
-                                    base,
-                                    public_verification_keys.clone(),
+                                    decryption_shares_and_proofs.clone(),
                                     absolute_adjusted_lagrange_coefficients.clone(),
-                                    &OsRng
+                                    &public_parameters,
+                                    &mut OsRng
                                 )
                                 .unwrap();
 
