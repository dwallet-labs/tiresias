#[cfg(feature = "benchmarking")]
pub(crate) use benches::benchmark_proof_of_equality_of_discrete_logs;
use crypto_bigint::{
    modular::runtime_mod::DynResidueParams, rand_core::CryptoRngCore, NonZero, RandomMod,
};
use merlin::Transcript;
use serde::{Deserialize, Serialize};

use crate::{
<<<<<<< HEAD
    batch_verification::batch_verification,
=======
>>>>>>> b84adb30
    multiexp::multi_exponentiate,
    proofs::{Error, Result, TranscriptProtocol},
    secret_key_share_size_upper_bound, AsNaturalNumber, AsRingElement,
    ComputationalSecuritySizedNumber, PaillierModulusSizedNumber,
    ProofOfEqualityOfDiscreteLogsRandomnessSizedNumber, SecretKeyShareSizedNumber,
};

/// A proof of equality of discrete logarithms, utilized to validate threshold
/// decryption performed by the parties.
///
/// This proves the following language:
///         $L_{\EDL^2}[N,\tilde g,a;x] = \{(\tilde h,b) \mid \tilde h\in \ZZ_{N^2}^* \wedge
/// a=\tilde g^{2x} \wedge b=\tilde h^{2x} \}$
///
/// Where, for the usecase of threshold Paillier:
///     - $g'\gets\ZZ_{N^2}^*$ is a random element sampled and published in the setup, and we set
///       $\tilde{g}={g'}^{\Delta_n}$
///     - For prover $P_j$, $a$ is the public verification key $v_j=g^{n!d_j}$.
///     - For prover $P_j$, the witness $x$ is simply its secret key share $d_j$.
///     - $\tilde{h}=\ct^{2n!}\in\ZZ_{N^2}^*$ where $\ct$ is the ciphertext to be decrypted.
///     - For prover $P_j$, $b$ is set to the decryption share of $\ct$, namely,
///       $\ct_j=\ct^{2n!d_j}$.
#[derive(Debug, Clone, Serialize, Deserialize)]
pub struct ProofOfEqualityOfDiscreteLogs {
    // Base randomizer $u=g^r \in \mathbb{Z}_{N^2}^*$.
    base_randomizer: PaillierModulusSizedNumber,
    // Decryption share base randomizer $v=h^r \in \mathbb{Z}_{N^2}^*$.
    decryption_share_base_randomizer: PaillierModulusSizedNumber,
    // Response $z \in \mathbb{Z}$.
    response: ProofOfEqualityOfDiscreteLogsRandomnessSizedNumber,
}

impl ProofOfEqualityOfDiscreteLogs {
    /// Create a `ProofOfEqualityOfDiscreteLogs` that proves the equality of the discrete logs of $a
    /// a = g^x$ and $b = h^x$ in zero-knowledge (i.e. without revealing the witness `x`).
    /// Implements PROTOCOL 4.1 from Section 4.2. of the paper.
    #[allow(clippy::too_many_arguments)]
    pub fn prove(
        // The Paillier modulus
        n2: PaillierModulusSizedNumber,
        // The number of parties $n$
        num_parties: u16,
        // The threshold $t$
        threshold: u16,
        // Witness $x$ (the secret key share $d_j$ in threshold decryption)
        witness: SecretKeyShareSizedNumber,
        // Base $\tilde{g}$
        base: PaillierModulusSizedNumber,
        // Decryption share base $\tilde{h}=\ct^{2n!}\in\ZZ_{N^2}^*$ where $\ct$ is the
        // ciphertext to be decrypted
        decryption_share_base: PaillierModulusSizedNumber,
        // Public verification key $v_j=g^{n!d_j}$
        public_verification_key: PaillierModulusSizedNumber,
        // Decryption share $\ct_j=\ct^{2n!d_j}$
        decryption_share: PaillierModulusSizedNumber,
        rng: &mut impl CryptoRngCore,
    ) -> ProofOfEqualityOfDiscreteLogs {
        let (base, _, decryption_shares_and_bases, mut transcript) = Self::setup_protocol(
            n2,
            base,
            public_verification_key,
            vec![(decryption_share_base, decryption_share)],
        );

        let (decryption_share_base, _) = decryption_shares_and_bases.first().unwrap();

        Self::prove_inner(
            n2,
            num_parties,
            threshold,
            witness,
            base,
            *decryption_share_base,
            &mut transcript,
            rng,
        )
    }

    #[allow(clippy::too_many_arguments)]
    fn prove_inner(
        n2: PaillierModulusSizedNumber,
        num_parties: u16,
        threshold: u16,
        witness: SecretKeyShareSizedNumber,
        base: PaillierModulusSizedNumber,
        decryption_share_base: PaillierModulusSizedNumber,
        transcript: &mut Transcript,
        rng: &mut impl CryptoRngCore,
    ) -> ProofOfEqualityOfDiscreteLogs {
        let witness_size_upper_bound =
            secret_key_share_size_upper_bound(usize::from(num_parties), usize::from(threshold));

        // TODO: can we do better? perhaps introduce a rand_bits() to crypto_bigint
        let randomizer = ProofOfEqualityOfDiscreteLogsRandomnessSizedNumber::random_mod(
            rng,
            &NonZero::new(
                ProofOfEqualityOfDiscreteLogsRandomnessSizedNumber::ONE.shl_vartime(
                    witness_size_upper_bound + 2 * ComputationalSecuritySizedNumber::BITS,
                ),
            )
            .unwrap(),
        );

        let base_randomizer = base
            .as_ring_element(&n2)
            .pow_bounded_exp(
<<<<<<< HEAD
                &randomizer,
                witness_size_upper_bound + 2 * ComputationalSecuritySizedNumber::BITS,
            )
            .as_natural_number();

        let decryption_share_base_randomizer = decryption_share_base
            .as_ring_element(&n2)
            .pow_bounded_exp(
                &randomizer,
                witness_size_upper_bound + 2 * ComputationalSecuritySizedNumber::BITS,
=======
                &randomizer,
                witness_size_upper_bound + 2 * ComputationalSecuritySizedNumber::BITS,
            )
            .as_natural_number();

        let decryption_share_base_randomizer = decryption_share_base
            .as_ring_element(&n2)
            .pow_bounded_exp(
                &randomizer,
                witness_size_upper_bound + 2 * ComputationalSecuritySizedNumber::BITS,
>>>>>>> b84adb30
            )
            .as_natural_number();

        let challenge = Self::compute_challenge(
            base_randomizer,
            decryption_share_base_randomizer,
            transcript,
        );

        // No overflow can happen here by the choice of sizes in types. See lib.rs
        let challenge: SecretKeyShareSizedNumber = challenge.resize();
        let challenge_multiplied_by_witness: SecretKeyShareSizedNumber =
            witness.wrapping_mul(&challenge);
        let challenge_multiplied_by_witness: ProofOfEqualityOfDiscreteLogsRandomnessSizedNumber =
            challenge_multiplied_by_witness.resize();
        let response = randomizer.wrapping_sub(&challenge_multiplied_by_witness);

        ProofOfEqualityOfDiscreteLogs {
            base_randomizer,
            decryption_share_base_randomizer,
            response,
        }
    }

    /// Verify that `self` proves the equality of the discrete logs of $a = g^d$ and $b = h^d$.
    /// Implements PROTOCOL 4.1 from Section 4.2. of the paper.
    #[allow(clippy::too_many_arguments)]
    pub fn verify(
        &self,
        // The Paillier modulus
        n2: PaillierModulusSizedNumber,
        // The number of parties $n$
        num_parties: u16,
        // The threshold $t$
        threshold: u16,
        // The base $\tilde{g}$
        base: PaillierModulusSizedNumber,
        // The decryption share base $\tilde{h}=\ct^{2n!}\in\ZZ_{N^2}^*$ where $\ct$ is the
        // ciphertext to be decrypted
        decryption_share_base: PaillierModulusSizedNumber,
        // The public verification key $v_j=g^{n!d_j}$
        public_verification_key: PaillierModulusSizedNumber,
        // The decryption share $\ct_j=\ct^{2n!d_j}$
        decryption_share: PaillierModulusSizedNumber,
        rng: &mut impl CryptoRngCore,
    ) -> Result<()> {
        let (base, public_verification_key, decryption_shares_and_bases, mut transcript) =
            Self::setup_protocol(
                n2,
                base,
                public_verification_key,
                vec![(decryption_share_base, decryption_share)],
            );

        let (decryption_share_base, decryption_share) =
            decryption_shares_and_bases.first().unwrap();

        self.verify_inner(
            n2,
            num_parties,
            threshold,
            base,
            *decryption_share_base,
            public_verification_key,
            *decryption_share,
            &mut transcript,
            rng,
        )
    }

    #[allow(clippy::too_many_arguments)]
    fn verify_inner(
        &self,
        n2: PaillierModulusSizedNumber,
        num_parties: u16,
        threshold: u16,
        base: PaillierModulusSizedNumber,
        decryption_share_base: PaillierModulusSizedNumber,
        public_verification_key: PaillierModulusSizedNumber,
        decryption_share: PaillierModulusSizedNumber,
        transcript: &mut Transcript,
        rng: &mut impl CryptoRngCore,
    ) -> Result<()> {
        let witness_size_upper_bound =
            secret_key_share_size_upper_bound(usize::from(num_parties), usize::from(threshold));

        // Every square number except for zero that is not co-primed to $N^2$ yields factorization
        // of $N$, Therefore checking that a square number is not zero sufficiently assures
        // they belong to the quadratic-residue group.
        //
        // Note that if we'd have perform this check prior to squaring, it wouldn't have suffice;
        // take e.g. g = N != 0 -> g^2 = N^2 mod N^2 = 0 (accepting this value would have allowed
        // bypassing of the proof).
        //
        // For self.decryption_share_base_randomizer and self.base_randomizer checking it
        // is non-zero is sufficient and we don't have to check their in the
        // quadratic-residue group otherwise the proof verification formula will fail
        if base == PaillierModulusSizedNumber::ZERO
            || decryption_share_base == PaillierModulusSizedNumber::ZERO
            || public_verification_key == PaillierModulusSizedNumber::ZERO
            || decryption_share == PaillierModulusSizedNumber::ZERO
            || self.base_randomizer == PaillierModulusSizedNumber::ZERO
            || self.decryption_share_base_randomizer == PaillierModulusSizedNumber::ZERO
        {
            return Err(Error::InvalidParams());
        }

<<<<<<< HEAD
        let challenge: ComputationalSecuritySizedNumber = Self::compute_challenge(
=======
        let base_squared_raised_to_the_response = base.as_ring_element(&n2).pow_bounded_exp(
            &self.response,
            witness_size_upper_bound + 2 * ComputationalSecuritySizedNumber::BITS,
        );

        let ciphertext_biquadrated_raised_to_the_response =
            decryption_share_base.as_ring_element(&n2).pow_bounded_exp(
                &self.response,
                witness_size_upper_bound + 2 * ComputationalSecuritySizedNumber::BITS,
            );

        let challenge = Self::compute_challenge(
>>>>>>> b84adb30
            self.base_randomizer,
            self.decryption_share_base_randomizer,
            transcript,
        )
        .resize();

<<<<<<< HEAD
        // We resize the challenge to be of equal size of the other exponent, the response, so we
        // can use batched_verification().
        let challenge: ProofOfEqualityOfDiscreteLogsRandomnessSizedNumber = challenge.resize();

        let bases_lhs = vec![
            vec![base, public_verification_key],
            vec![decryption_share_base, decryption_share],
        ];

        let bases_rhs = vec![
            vec![self.base_randomizer],
            vec![self.decryption_share_base_randomizer],
        ];

        let exponents_lhs = vec![
            (
                self.response,
                witness_size_upper_bound + 2 * ComputationalSecuritySizedNumber::BITS,
            ),
            (challenge, ComputationalSecuritySizedNumber::BITS),
        ];
=======
        let public_verification_key_squared_raised_to_the_challenge = public_verification_key
            .as_ring_element(&n2)
            .pow_bounded_exp(&challenge, ComputationalSecuritySizedNumber::BITS);

        let decryption_share_squared_raised_to_the_challenge = decryption_share
            .as_ring_element(&n2)
            .pow_bounded_exp(&challenge, ComputationalSecuritySizedNumber::BITS);
>>>>>>> b84adb30

        if batch_verification::<
            { PaillierModulusSizedNumber::LIMBS },
            { ProofOfEqualityOfDiscreteLogsRandomnessSizedNumber::LIMBS },
            { ComputationalSecuritySizedNumber::LIMBS },
        >(
            bases_lhs,
            bases_rhs,
            exponents_lhs,
            vec![],
            DynResidueParams::new(&n2),
            rng,
        )
        .is_ok()
        {
            return Ok(());
        }
        Err(Error::ProofVerificationError())
    }

    fn setup_protocol(
        n2: PaillierModulusSizedNumber,
        base: PaillierModulusSizedNumber,
        public_verification_key: PaillierModulusSizedNumber,
        decryption_shares_and_bases: Vec<(PaillierModulusSizedNumber, PaillierModulusSizedNumber)>,
    ) -> (
        PaillierModulusSizedNumber,
        PaillierModulusSizedNumber,
        Vec<(PaillierModulusSizedNumber, PaillierModulusSizedNumber)>,
        Transcript,
    ) {
        // The paper requires that $a, b, g, h\in QR_{N}$, which is enforced by obtaining their
        // square roots as parameters to begin with. Therefore we perform the squaring to
        // assure it is in the quadratic residue group.
        let base = base
            .as_ring_element(&n2)
            .pow_bounded_exp(&PaillierModulusSizedNumber::from(2u8), 2)
            .as_natural_number();

        let public_verification_key = public_verification_key
            .as_ring_element(&n2)
            .pow_bounded_exp(&PaillierModulusSizedNumber::from(2u8), 2)
            .as_natural_number();

        let decryption_shares_and_bases: Vec<(
            PaillierModulusSizedNumber,
            PaillierModulusSizedNumber,
        )> = decryption_shares_and_bases
            .iter()
            .map(|(decryption_share_base, decryption_share)| {
                (
                    decryption_share_base
                        .as_ring_element(&n2)
                        .pow_bounded_exp(&PaillierModulusSizedNumber::from(2u8), 2)
                        .as_natural_number(),
                    decryption_share
                        .as_ring_element(&n2)
                        .pow_bounded_exp(&PaillierModulusSizedNumber::from(2u8), 2)
                        .as_natural_number(),
                )
            })
            .collect();

        let mut transcript = Transcript::new(b"Proof of Equality of Discrete Logs");

        transcript.append_statement(b"The Paillier modulus $N^2$", &n2);
        transcript.append_statement(b"The base $g$", &base);
        transcript.append_statement(
            b"The public verification key $a=g^x$",
            &public_verification_key,
        );

        decryption_shares_and_bases
            .iter()
            .for_each(|(decryption_share_base, decryption_share)| {
                transcript
                    .append_statement(b"The decryption share base $h$", decryption_share_base);
                transcript.append_statement(b"The decryption share $b=h^x$", decryption_share);
            });

        (
            base,
            public_verification_key,
            decryption_shares_and_bases,
            transcript,
        )
    }

    fn compute_challenge(
        base_randomizer: PaillierModulusSizedNumber,
        decryption_share_base_randomizer: PaillierModulusSizedNumber,
        transcript: &mut Transcript,
    ) -> ComputationalSecuritySizedNumber {
        transcript.append_statement(b"The base randomizer $u=g^r$", &base_randomizer);
        transcript.append_statement(
            b"The decryption share base randomizer $v=h^r$",
            &decryption_share_base_randomizer,
        );

        let challenge: ComputationalSecuritySizedNumber =
            transcript.challenge(b"The challenge $e$");

        challenge
    }

    /// Create a `ProofOfEqualityOfDiscreteLogs` that proves the equality of the discrete logs
    /// of $a = g^x$ and $b=\prod_{i}{b_i^{t_i}}$ where ${{b_i}}_i = {{h_i^x}}_i$
    /// with respects to the bases $g$ and $h_i$ respectively in zero-knowledge (i.e. without
    /// revealing the witness `x`) for every (`decryption_share_base`, `decryption_share`) in
    /// `decryption_shares_and_bases`.
    ///
    /// Implements PROTOCOL 4.2 from Section 4.4. of the paper.
    #[allow(clippy::too_many_arguments)]
    pub fn batch_prove(
        // Paillier modulus
        n2: PaillierModulusSizedNumber,
        // The number of parties $n$
        num_parties: u16,
        // The threshold $t$
        threshold: u16,
        // Witness $d$ (the secret key share in threshold decryption)
        witness: SecretKeyShareSizedNumber,
        // Base $\tilde{g}$
        base: PaillierModulusSizedNumber,
        // Public verification key $v_j=g^{n!d_j}$
        public_verification_key: PaillierModulusSizedNumber,
        // Decryption share bases ${\tilde{h_i}}_i={\ct^i^{2n!}\in\ZZ_{N^2}^*}$ where ${\ct^i}$
        // are the ciphertexts to be decrypted and their matching decryption shares
        // ${\ct^i_j}_i = {{\tilde{h_i}^x}}_i$
        decryption_shares_and_bases: Vec<(PaillierModulusSizedNumber, PaillierModulusSizedNumber)>,
        rng: &mut impl CryptoRngCore,
    ) -> Result<ProofOfEqualityOfDiscreteLogs> {
        let (base, _, batched_decryption_share_base, _, mut transcript) =
            Self::setup_batch_protocol(
                n2,
                base,
                public_verification_key,
                decryption_shares_and_bases,
            )?;

        Ok(Self::prove_inner(
            n2,
            num_parties,
            threshold,
            witness,
            base,
            batched_decryption_share_base,
            &mut transcript,
            rng,
        ))
    }

    /// Verify that `self` proves the equality of the discrete logs
    /// of $a = g^x$ and $b=\prod_{i}{b_i^{t_i}}$ where ${{b_i}}_i = {{h_i^x}}_i$
    /// with respects to the bases $g$ and $h_i$ for every (`decryption_share_base`,
    /// `decryption_share`) in `decryption_shares_and_bases`.
    ///
    /// Implements PROTOCOL 4.2 from Section 4.4. of the paper.
    pub fn batch_verify(
        &self,
        // Paillier modulus
        n2: PaillierModulusSizedNumber,
        // The number of parties $n$
        num_parties: u16,
        // The threshold $t$
        threshold: u16,
        // Base $\tilde{g}$
        base: PaillierModulusSizedNumber,
        // Public verification key $v_j=g^{n!d_j}$
        public_verification_key: PaillierModulusSizedNumber,
        // Decryption share bases ${\tilde{h_i}}_i={\ct^i^{2n!}\in\ZZ_{N^2}^*}$ where ${\ct^i}$
        // are the ciphertexts to be decrypted and their matching decryption shares
        // ${\ct^i_j}_i = {{\tilde{h_i}^d}}_i$
        decryption_shares_and_bases: Vec<(PaillierModulusSizedNumber, PaillierModulusSizedNumber)>,
        rng: &mut impl CryptoRngCore,
    ) -> Result<()> {
        let (
            base,
            public_verification_key,
            batched_decryption_share_base,
            batched_decryption_share,
            mut transcript,
        ) = Self::setup_batch_protocol(
            n2,
            base,
            public_verification_key,
            decryption_shares_and_bases,
        )?;

        self.verify_inner(
            n2,
            num_parties,
            threshold,
            base,
            batched_decryption_share_base,
            public_verification_key,
            batched_decryption_share,
            &mut transcript,
            rng,
        )
    }

    fn setup_batch_protocol(
        n2: PaillierModulusSizedNumber,
        base: PaillierModulusSizedNumber,
        public_verification_key: PaillierModulusSizedNumber,
        decryption_shares_and_bases: Vec<(PaillierModulusSizedNumber, PaillierModulusSizedNumber)>,
    ) -> Result<(
        PaillierModulusSizedNumber,
        PaillierModulusSizedNumber,
        PaillierModulusSizedNumber,
        PaillierModulusSizedNumber,
        Transcript,
    )> {
        if decryption_shares_and_bases.is_empty() {
            return Err(Error::InvalidParams());
        }

        let (base, public_verification_key, decryption_shares_and_bases, mut transcript) =
            Self::setup_protocol(
                n2,
                base,
                public_verification_key,
                decryption_shares_and_bases,
            );

        let randomizers: Vec<ComputationalSecuritySizedNumber> = (1..=decryption_shares_and_bases
            .len())
            .map(|_| {
                // The `.challenge` method mutates `transcript` by adding the label to it.
                // Although the same label is used for all values,
                // each value will be a digest of different values
                // (i.e. it will hold different `multiple` of the label inside the digest),
                // and will therefore be unique.
                transcript.challenge(b"challenge")
            })
            .collect();

        let bases_and_exponents: Vec<(
            PaillierModulusSizedNumber,
            ComputationalSecuritySizedNumber,
        )> = decryption_shares_and_bases
            .iter()
            .zip(randomizers.iter())
            .map(|((a, _), c)| (*a, *c))
            .collect();

        let batched_decryption_share_base: PaillierModulusSizedNumber = multi_exponentiate(
            bases_and_exponents,
            ComputationalSecuritySizedNumber::BITS,
            DynResidueParams::new(&n2),
        );

        let bases_and_exponents: Vec<(
            PaillierModulusSizedNumber,
            ComputationalSecuritySizedNumber,
        )> = decryption_shares_and_bases
            .iter()
            .zip(randomizers.iter())
            .map(|((_, b), c)| (*b, *c))
            .collect();

        let batched_decryption_share: PaillierModulusSizedNumber = multi_exponentiate(
            bases_and_exponents,
            ComputationalSecuritySizedNumber::BITS,
            DynResidueParams::new(&n2),
        );

        Ok((
            base,
            public_verification_key,
            batched_decryption_share_base,
            batched_decryption_share,
            transcript,
        ))
    }
}

#[cfg(test)]
mod tests {
    use rand_core::OsRng;

    use super::*;
    use crate::tests::{BASE, CIPHERTEXT, N, WITNESS};

    #[test]
    fn valid_proof_verifies() {
        let n2 = N.square();
        let num_parties = 3;
        let threshold = 2;
        let n_factorial: u8 = 2 * 3;

        let witness = WITNESS;

        let base = BASE
            .as_ring_element(&n2)
            .pow_bounded_exp(&PaillierModulusSizedNumber::from(n_factorial), 3)
            .as_natural_number();

        let decryption_share_base = CIPHERTEXT
            .as_ring_element(&n2)
            .pow_bounded_exp(&PaillierModulusSizedNumber::from(2u8), 2)
            .pow_bounded_exp(&PaillierModulusSizedNumber::from(n_factorial), 3)
            .as_natural_number();
        let public_verification_key = base
            .as_ring_element(&n2)
            .pow_bounded_exp(
                &witness,
                secret_key_share_size_upper_bound(usize::from(num_parties), usize::from(threshold)),
            )
            .as_natural_number();
        let decryption_share = decryption_share_base
            .as_ring_element(&n2)
            .pow_bounded_exp(
                &witness,
                secret_key_share_size_upper_bound(usize::from(num_parties), usize::from(threshold)),
            )
            .as_natural_number();

        let proof = ProofOfEqualityOfDiscreteLogs::prove(
            n2,
            num_parties,
            threshold,
            witness,
            base,
            decryption_share_base,
            public_verification_key,
            decryption_share,
            &mut OsRng,
        );

        assert!(proof
            .verify(
                n2,
                num_parties,
                threshold,
                base,
                decryption_share_base,
                public_verification_key,
                decryption_share,
                &mut OsRng
            )
            .is_ok());
    }

    #[test]
    fn valid_batched_proof_verifies() {
        let n2 = N.square();
        let num_parties = 3;
        let threshold = 2;
        let n_factorial: u8 = 2 * 3;

        let witness = WITNESS;

        let base = BASE
            .as_ring_element(&n2)
            .pow_bounded_exp(&PaillierModulusSizedNumber::from(n_factorial), 3)
            .as_natural_number();
        let decryption_share_base = CIPHERTEXT
            .as_ring_element(&n2)
            .pow_bounded_exp(&PaillierModulusSizedNumber::from(2u8), 2)
            .pow_bounded_exp(&PaillierModulusSizedNumber::from(n_factorial), 3)
            .as_natural_number();
        let public_verification_key = base
            .as_ring_element(&n2)
            .pow_bounded_exp(
                &witness,
                secret_key_share_size_upper_bound(usize::from(num_parties), usize::from(threshold)),
            )
            .as_natural_number();
        let decryption_share = decryption_share_base
            .as_ring_element(&n2)
            .pow_bounded_exp(
                &witness,
                secret_key_share_size_upper_bound(usize::from(num_parties), usize::from(threshold)),
            )
            .as_natural_number();

        let decryption_shares_and_bases = vec![(decryption_share_base, decryption_share)];

        let proof = ProofOfEqualityOfDiscreteLogs::batch_prove(
            n2,
            num_parties,
            threshold,
            witness,
            base,
            public_verification_key,
            decryption_shares_and_bases.clone(),
            &mut OsRng,
        )
        .unwrap();

        assert!(proof
            .batch_verify(
                n2,
                num_parties,
                threshold,
                base,
                public_verification_key,
                decryption_shares_and_bases,
                &mut OsRng
            )
            .is_ok());

        let ciphertext2: PaillierModulusSizedNumber = PaillierModulusSizedNumber::from_be_hex("07B839504B9E1D94DE3A0B72BB60C6DD17038E493876994B9C7753593368B2FD3D193883852121C127DAF4E575988FA731F52A6AD7617F13F4826EEBD25E278C0E462787D9FFC96B424C2843930C13E61A3B1C2505BF8EDE86FC3E2DBCA31B193ABE12F3840FCFBF8505145A94A794825B8EBE48DF25066997C2C4261925FEE83308EED9FCE8F5CE6E9E9074E7EC145608EED32F5D7FA00E65E63A3879F1B4B63FFEAA71A9E7F531F0A399F25E684A11B3F826680623599B9E1AA7EA00AC9326E1FE6826B7DE7457DF6CDCD94451268D474B412F821217322B77F8ECAB2ADA6EDE7BA4DF9355B13A3D71158F82AFCF16C8A4180BF59BB0CA1C59DC1E884D66DA3F8AA85D65EE9D9C32721843CAC4DCB7DFA83304FFD96280C8CCE464870BF1F5065699A61006011631EBD937B19BAAECD05CE11DA410265878049CFB3E2D1428B10D9C81B6239E221020166A4B72C41EDAA88E340002525B1DF67A7CC4BE21F62D17EEA266DAC7319044AD89BEC39DD77863E936499DCD1D787882939023402B5F5AD440DA8195679672E7E82C9FD0AF40B5184C97C3FBC626B4A32E3C8311492A0D105B7DB49BA39C225C9EB274790D2C40B6B461372CCE8516635D4D65955612A4CBEAE915E2C651282093213624466DF2901E3DF626A0935F1998E532AB01DB56678FD1D49EBEE51B75A31858DA87827A87E7D2FE858B92897B1F748CB27D");
        let decryption_share_base2 = ciphertext2
            .as_ring_element(&n2)
            .pow_bounded_exp(&PaillierModulusSizedNumber::from(2u8), 2)
            .pow_bounded_exp(&PaillierModulusSizedNumber::from(n_factorial), 3)
            .as_natural_number();
        let decryption_share2 = decryption_share_base2
            .as_ring_element(&n2)
            .pow_bounded_exp(
                &witness,
                secret_key_share_size_upper_bound(usize::from(num_parties), usize::from(threshold)),
            )
            .as_natural_number();

        let decryption_shares_and_bases = vec![
            (decryption_share_base, decryption_share),
            (decryption_share_base2, decryption_share2),
        ];

        let proof = ProofOfEqualityOfDiscreteLogs::batch_prove(
            n2,
            num_parties,
            threshold,
            witness,
            base,
            public_verification_key,
            decryption_shares_and_bases.clone(),
            &mut OsRng,
        )
        .unwrap();

        assert!(proof
            .batch_verify(
                n2,
                num_parties,
                threshold,
                base,
                public_verification_key,
                decryption_shares_and_bases,
                &mut OsRng
            )
            .is_ok());
    }

    #[test]
    fn invalid_proof_fails_verification() {
        let n2 = N.square();
        let num_parties = 3;
        let threshold = 2;
        let n_factorial: u8 = 2 * 3;

        let base = BASE
            .as_ring_element(&n2)
            .pow_bounded_exp(&PaillierModulusSizedNumber::from(n_factorial), 3)
            .as_natural_number();
        let decryption_share_base = CIPHERTEXT
            .as_ring_element(&n2)
            .pow_bounded_exp(&PaillierModulusSizedNumber::from(2u8), 2)
            .pow_bounded_exp(&PaillierModulusSizedNumber::from(n_factorial), 3)
            .as_natural_number();

        // generate a random proof and make sure it fails
        let wrong_base = PaillierModulusSizedNumber::from_be_hex("391875311F6A7F18F7347C96A61922B21E5CA4F042A3BF5E7F46EA43AF927CB1806417A800CE327D45EC6846F3FBCF898F5BF8DE76A8A84B762E44043ADC1E2BED2C8BF7C017ADE77342DA758933360063BE7272C22467D98B99578BACBAE7D0B332CE246940F577B8A328F0DC2007A6E132C8B138A669940E81A499B10D5396658F9E8E6B4D01AB5E7A2B7401C11615628F53086DE498D4501B07C4F35D096E04608E129F09BC90DA051DE836FA143C48DCB968135C85784D02340D6EE45A8345127C6CC8A2C5AF837D64005307A64844A8198DCD0FA493DFB717AEB9022FA89B32F4643EF2F2C963586372241768D050B2AFE3A9092394E1AD49DFDB3E013D318E4D9162747F41CD4F4DBBA67642AD57563FA6A1203F2839B30D27F2D39AF50A70BA8337FA260A1AF6763D633F9CCF60F27C3D01A884F623A31977ADC62DDC2586CCF9C395C8DF3E513F92E377E9D11673BA1DB247D514CE8CBBC0BF2426167459914437077A020B710B22FE44BBC794FE4166175C5754137F0CE9B9B6DB8C622C4437D162E4731D3939E35413416710BB23B2A59FAED88765523E38ABB4134649C87A05935F1CAD26C6F3C61562EABF11ED607D4B7EB5B9A5C36405BAF548F88561B47625099BFE46B73CD2E4D6EF62A1A2A843297B8CAB546E46461C1293FC292C9C765CA3403C1C034B71973693E93C2DC3B4D8AFC872F6456B746742FF");
        let wrong_decryption_share_base = PaillierModulusSizedNumber::from_be_hex("458884DF955E54100E0E5F22DB059C993EE98BA75738B0F1A4383F9B38E5E79585F3290B04687C318CA471AF303E193BB303F1A659AD60204E3BF811F222BA4D14C92F3FC4B957E9718944E631373B9BA0E20F53F2260219B03F00D2691DA1E928489DDC9FC45F198FD162C8DBAC30653F4DEB3B00CFB58F534E93941B045CD54D4879BED79CD0E553D6DE0688E4FB7EBA375CD63FDE2E205387A4D30D7B0ED552D03E44AA17BB152BD8A05B449A15AB6DCB06BC912CE4691D2D2F0604A8B2218668416183F99923F9FB1BA3EFF1CE6D1CA3390DC062157CE7002AE6D5C3A580BA076F36308182C40B1E8C81140DDDA0E99FDC54C2A8330620A7C8048705E000AF78B3FA3EBF892157BC4CEB934B8E5822EAC596FC00E2D28F4B5372E80E5CF722D17035ABA8FF642C6ADE11D39E3E9DD9B034B5256E671B8B0C291D042C70BF2896E1ACD6BED1F1055EE01C368FC70C896A20479534C2A7300603524B7A6BA0206404AB289D5752BDD57C56B72CD47060224D9B43B2F8AC3D91AC605814A1FBB44C17B5283D0BDC56658B1D9823A74048CFE0A5001A80EC1F8764A96305C65C5B66F52C9A2D8C9C4F9247907716C6E18BA5F6747A59F25FA3F6A10BDCC5369481A3DB861FA1A95E3F2A5A6C054807E0386AF7FF8C6D3DFC81509FDC55E749E8C9EAB44D46C6A1E75AD364F0C178ACC62875BF626D9354283968AFF958FAD855");
        let wrong_public_verification_key = PaillierModulusSizedNumber::from_be_hex("891875311F6A7F18F7347C96A61922B21E5CA4F042A3BF5E7F46EA43AF927CB1806417A800CE327D45EC6846F3FBCF898F5BF8DE76A8A84B762E44043ADC1E2BED2C8BF7C017ADE77342DA758933360063BE7272C22467D98B99578BACBAE7D0B332CE246940F577B8A328F0DC2007A6E132C8B138A669940E81A499B10D5396658F9E8E6B4D01AB5E7A2B7401C11615628F53086DE498D4501B07C4F35D096E04608E129F09BC90DA051DE836FA143C48DCB968135C85784D02340D6EE45A8345127C6CC8A2C5AF837D64005307A64844A8198DCD0FA493DFB717AEB9022FA89B32F4643EF2F2C963586372241768D050B2AFE3A9092394E1AD49DFDB3E013D318E4D9162747F41CD4F4DBBA67642AD57563FA6A1203F2839B30D27F2D39AF50A70BA8337FA260A1AF6763D633F9CCF60F27C3D01A884F623A31977ADC62DDC2586CCF9C395C8DF3E513F92E377E9D11673BA1DB247D514CE8CBBC0BF2426167459914437077A020B710B22FE44BBC794FE4166175C5754137F0CE9B9B6DB8C622C4437D162E4731D3939E35413416710BB23B2A59FAED88765523E38ABB4134649C87A05935F1CAD26C6F3C61562EABF11ED607D4B7EB5B9A5C36405BAF548F88561B47625099BFE46B73CD2E4D6EF62A1A2A843297B8CAB546E46461C1293FC292C9C765CA3403C1C034B71973693E93C2DC3B4D8AFC872F6456B746742FF");
        let wrong_decryption_share = PaillierModulusSizedNumber::from_be_hex("058884DF955E54100E0E5F22DB059C993EE98BA75738B0F1A4383F9B38E5E79585F3290B04687C318CA471AF303E193BB303F1A659AD60204E3BF811F222BA4D14C92F3FC4B957E9718944E631373B9BA0E20F53F2260219B03F00D2691DA1E928489DDC9FC45F198FD162C8DBAC30653F4DEB3B00CFB58F534E93941B045CD54D4879BED79CD0E553D6DE0688E4FB7EBA375CD63FDE2E205387A4D30D7B0ED552D03E44AA17BB152BD8A05B449A15AB6DCB06BC912CE4691D2D2F0604A8B2218668416183F99923F9FB1BA3EFF1CE6D1CA3390DC062157CE7002AE6D5C3A580BA076F36308182C40B1E8C81140DDDA0E99FDC54C2A8330620A7C8048705E000AF78B3FA3EBF892157BC4CEB934B8E5822EAC596FC00E2D28F4B5372E80E5CF722D17035ABA8FF642C6ADE11D39E3E9DD9B034B5256E671B8B0C291D042C70BF2896E1ACD6BED1F1055EE01C368FC70C896A20479534C2A7300603524B7A6BA0206404AB289D5752BDD57C56B72CD47060224D9B43B2F8AC3D91AC605814A1FBB44C17B5283D0BDC56658B1D9823A74048CFE0A5001A80EC1F8764A96305C65C5B66F52C9A2D8C9C4F9247907716C6E18BA5F6747A59F25FA3F6A10BDCC5369481A3DB861FA1A95E3F2A5A6C054807E0386AF7FF8C6D3DFC81509FDC55E749E8C9EAB44D46C6A1E75AD364F0C178ACC62875BF626D9354283968AFF958FAD855");
        let wrong_response = ProofOfEqualityOfDiscreteLogsRandomnessSizedNumber::from_be_hex("00000000000000000000000000000000000000000000000000000000000000000000000000000000000000000000000000000000000000000000000000000000000000000000000000000000000000000000000000000000000000000000000000000000000000000000000000000000000000000000000000000000000000000000000000000000000000000000000000000000000000000000000000000000000000000000000000000000000000000000000000000000000000000000000000000000000000000000000000000000000000000000000000000000000000000000000000000000000000000000000000000000000000000000000000000000000000000000000000000000000000000000000000000000000000000000000000000000000000000000000000000000000000000000000000000000000000000000000000000000000000000000000000000000000000000000000000000000000000000000000000000000000000000000000000000000000000000000000000000000000000000000000000000000000000000000000000000000000000000000000000000000000000000000000000000000000000000000000000000000000000000000000000000000000000006BA5455A81AA6CF9307458F284A2111A6E77C404C43D11A5DEF115B3051A11D53279A377C41F9ADB2136AC6B77996531E797B13746A498B8D4B44397BCC6FE9F6F49099048A3054FC14730D289EA17C3A86372B28F9AFE28DA836B3564267748679C38683A76878A27FE0E2EF633EBDFF552C30B142F6E7DCCE5AA5C2B7992F1B8E8D688C6400912C82406C03D0F2DB38C9BAD3B8C96053C190C45310C6990294FD6A5D5037917F0B63EC5833CCA36696B1D710BA058919E5418615DA1B2A2ACBA089332C8E9C1A4667C9C57342737039AA00A11981A2F926FD523D09B9A9CE46B8C4B86397FDF79590A465124471B44CD499CC76E0C05C33DAFCB6CC3286ADFCC755ECEBA356BEC6D7220B652E4752E980B81FF7155430E1980F20CFB320D51606CB0FDEAA9ACA2472677FD0F156F695BD4FA6383F4C1A3C3D5550287F8341F88A8E91EF3F97858BAB2E67937204D99ECA8CD287F2112EA24AFB9717BE494CA8D4F7D1B1F1DB798E5EB49CBAA2FC502CDADEA8039E494DF47C9DFE07CC5D41F0ED73F4A5D57AC380DFF1A822223E4868F739BBB643E0CADB5930AFB1F9B63325038CF2F0EA67FEA16244CB5D01B3F587A5EC8152A372CC7F568F3BA36E479328874DA541233AFA4921033D00310A72541C0B4F6AEDC5A4CACB04D6C8D36B27EB0DE30D6E336BE3BC946CE86F23EFC4111EFB049D308D75FFE31F9B588BAC4F82BA2F2C0EF95DAE6B3344F5AC6201CF2027E95959DB8F239F6C3F503A94802F41AC3B1D8166C928A7336531CD65AEC7C0F0E1F0EF98AFD6193EBE6DDD222FC05E0964DFCB21DD341B52D15A0F78F0307BD069D9A36655834E44205C9B03856351BD14CF8F27655700F134868BEC7186096F846EECA36CC758BA2487ED9308BDBCD7D2AC10137DCB348AA62DA4DD10C035308B6E3BB34F692CBCDE28D8B1A5647F68D1828F8A24D4D503A0E38A056CDBBB2CE1CC5C11F10AC6A97F6611C3349F7FFFB09FB47DD1650D5EE5E79D981DE87B9E7ECC986687001E47915649591B1B79270EF0FF5247D637B94C694BAA4DCB693073567C17493663C4EC69A3F65B90E923E87FD2E148D57EE4A2F97494DA73755EEDD8BEF4E434C54CD9C9789BE39408A96AA5277E3A137EC3CADCF3740B52B78719074DC882C7571A3632CAA6AB7DD3A4EE5E5564B07FC13E6B5915760932D6D0CAF2C49999558AB709AC17D89A98E8CF9DD0B6A244DA6666C279DB59807E0789F3274B7DA48EFB14B99E894326FCDE63F03413D974B220FC9D2FEDC75CEFE222BE779091E51A7A53B1283E7036197319B1A00BA84143C8E7CC862D35EA0EE8874EFC3121A4854FF08E09C6041A839D33FAD8BFF642B0D922EB904E666CE0779B48BDC1A137404B86AD73B7FDDB854EDAC227E251C576A9614E26EE37637A02FE480211D52459405E4602686606A0A7B1941F9E06768021DF07650879B8348EE4DC396DBC3A445D5BE9998223F270C2B9D199CA828E263DDA73F932C143D53FCA9DCACF0E68B0BED4EFD1B29AB88B74B9AD06884FA4566C54A046649C75288C01FBE7C872AAB5AD7C37632BEC8A161D1F849C1D0A833C62148AE2F0E867D19F61A7BB71876A36CD81422F372225846114526D8B9FD2CB0A92571A89289DC5DBAECE89A3D271F10537ED67CD600CE2EDFBEDF8D98C99D4BB0FBDEDC5219107A0E732DBD5BE4FBBB3E98A909FC153C912C904C8734923811E40250D575986D6A93DA0B945280754FFA1CC1FC16DB91CB93FB4156E0042DB4D0CD4CB19EC218A75C7913E3DD7110461D37D70C2BC20C74A61B6EE6F95CC798B147C6F681F0223EAE9F949F22A0AB242EE52480C1EA8FE7744444948888797673D48A7539A3C9D130E991399CED24AB3657FF49B1EC2E8FFC840444AAF39E3A7D120050CF931342120E7C2448233D275D71BF3104422973DBCD0E295DAD6F09278CBC91B09619563AF49A32318A1751702AA65E2B231FD039FF90B618BCB75DCDCBB0AF4CCE9BE67654D13DC1A2EC68FC60D81A3D297963213437A1FBF1545183A7F42F68FFBB532F5360F2687847BE2E55A9FA26636D21A864DE368379108650F840B3647AA37894AA6594669B0C097ED1070E27A0F53BC2AB2754FBA0C8B00589AB2217388FBFD1DF502C9A62C2352BFBA843CFCDE632538192BB058E22E8EBC6F9953A70AB5374BC39CA85265C749207B382FDB2ADD1908F926EF82FC59ABE299A47AB96DD3357AC5858BF9F6AC9A8067B1A028B1E9FD82EAAE0839D83A4770466EA40C06ED500EB7F8181DCE995AB25FA142EE6ED0C20474B9665BF989B7C69E09CC3C1313FF751BCC1D4BC51F964560A910016F7E2DD05F2858B1C47693E481A82ED2B7FAB6EE5ABA29F74C6C97151E57911D7E3191AA7E95FA60DA3E9E7945A0289B52C771CA9ED7D18ECF5B35836E84358368C0F70ABAC1C398198865AD8810FDDDC2906A0A21B7B9D530A9A24DFD26DAD4DCFE5766F5C7A9E9196D2C1A2717159E618AEC84AF7F05EC4A0E51F3052433D7558F3476DB0510A0DB722E30087388A26C03B8F62BCA76931D18F348AF9ECB72BEFCC0154594E31EFF73B969C2EA7514E19D82935AB5BF3E89FDA5D9944DB862AA21D2E9C836D63584A31274D0DC9CF7F2BDD3281B68BDB3E967379CAEFD36A45D9DBD932D3FDC6FDFACAA7AD186B39ECAA571537443892B100BBF5733FAF6A97258F23A49806E5594862F701B91F9482E8E9426CE0CEE3009F102418959A72824EA14EDAF2D4977848E34C55238EB32C74759A8C071B5392D447D5788F2D6674B6F2F242868884BB2F72E32174804271B02438C55FA9F54A9B8DF6C831E85F2DACEDDE1C75E4A1BA489C2E92FD059F0230C0F3575DA75F4A458AA543A9334BAFB08BA658BCC3008E2C2048237FA441E70BB411FC1C9C565249A3AAAF2A63905A7874E45378CFF04534868547CD8050578B3F04DFAAC856C5CEAA5631FC1CE8FF868A5791774D54F60A4A2670002F225B5BF7B786E16E1D4AE126DC44C72CB8C6A47D8263B588E19DDB918631F2F7F41E4A6B3E4C1FAD7785E14F64FF44DC47DBDE33D76076961232DCF05CF3615F58C567D68C14C29A5B9EC3BC550510FCF0374CE037BA2DCC7CFFA8B8D44687506BBE57150300C63987559E86FE84F29B5BBD032292DAC2BED4657A7CBA7E6BA7BF2F068714A9225A8702D4734C55909289BFB5466E0777DF6807C4428AD6FCC75724147C5973FCCA3BE6202260A3E391749169F724A7C338D20F9C345A2FF025F4B9617D78E7698E09844BFA8B4FA1359D7BD4A247BA91D4C1011CD6DCF0A01B33AF5D55EE82148B3003B12B6FC0F4169A97518C581DF154B11116AECB1B0AE0496F6D39E29D7F49B96A4D78C4D7C98A6BA45050C83389FCC8C7EF396E16A01B80174E03301684D8E7680E59DD907DE9EB66E2DD595319278FA7E20DBF6DFBE5FFE655E2473537E4BC1B5A0AF7D4ED2E51E216C87671CE43E0C536F91D13D336921D83802E1A833817A3FB8A405AE3BF6E13503CAF0158F3013665268ACA4F4F8671EF3D3812943EECF3EAE07F945270078F2B51AD593B4C9B163FC4A5C6360A0844F35834C806703A830C60FF93C788AFCB75D5BB8034C16199615903E0AEE7F5C9EC5A34EC9A0D592144B8C521BA440ADDA019CCC1929693711DF6CBD4F121069C87F51E72F35402050756D4088D9C9134D496150F173E263F061F516167ECAAB65293B4DDBD2F9487A83FB0C93A80AD5E662784CDE0319FC183E36900D77C19180FF7815FE1FB4163091009FF43A13082E1B627436438690E355E8FC9259AABAAB3A0838BAB13BC8EBC719ECCE921830AABCF8EDC9BD3D3F67C1AD0F6EC08A356C1CE16EF068940023F94C8DE7905516B34550E44799170CB4FC836F6B7248A0B1EA1CE810B2946A0951F9D286F51EC8BEC1495E83F1A4CB115B820C6422BCF6AEC34219A8D46B42F76DC4156679ABA8BE4FC2D6ADBB0E73982244DD78E739549A40FFBF20639D9EF3FDDCEAFBFABAE5B11201E01F4049711EEDC2CAA501D95815616C05F91D8D8B80E5391A4F705DEB0F631804924F0C8D12D75C2778A0D6F2DB3AEA27128E933E0203D46F83C834C9B3B680ABC549EB1B724E8B61E0F2CD088E11338F8C16A96D24C7165544AFBF1A679DA309CE4269B7A9E22A027BF68A8B245D32F6DA035D1D738871D04254BD6C02DCF1F9664A8B9C67123EE725FE838B01ABAB890AF02271AD9B0CA67DBD33AD0EA3B8783D0EDDFFC27AA5EF06572D4423BE83282453AE2316C413322B6F1F624760FDD38152081AE4E4EC3757AB368589A73017B0CE70D5570408EB6AACBCC29F89BDB4F8A4FA8C77C6A2D24EF2EDC6989809BB27F2E02114F130FA0A3A5E7A1ACFEA233E9E527A4A40D05B651C900B8CAD8070923A1117070732B90D09F79F7CF20C6A2A963A54B0A127265672605A591C80BFE8B6D860E716554D48CA71D174A1665516E677F6822345DDC4A20EE072E7E4A293598866675466EB48CBD72E2F0FAEF9F2DB26A019E419B0BA53EAE7C12D4E0086F11447051AA2AE4873E61230B5A8C0BB382FE6B12AB5DB432B7BA1B2A7BDAFA0CBB41F51E9ECDC86D0F89A569849483D3CFD2A87F2CE37F9DBCEBE13560839CA8B34AFEE8C67EDF3814F0D4AA0F95E029620C07874D8E3C9C2907D4F7DD2ACF61C23A24719475B87A82316728A2373DCBF088B47F71EC975F7A0F654025697B497F1D1F1E75875A9B04AB86779B342C9FB0114441964C585536FD89C9F7601F2616CAFAD7160EE8BAE139DB27DC49A3F2B554713478BC9A1ACCFC0AF99805A65C7042F58CB4C130D13F526B1E9563B47B92639C9EF5958040A2EC90ED8B10D621CDE7CEA88B75099DB541530BB0CBC43F0B6A691A4835B83C2905A77413EB837F88911B15F8685064950771B2BD54D302BB04AF4C291D7D74D85E12C834842778874652672903B80A0DF152BB34BDE34C2DAC594EB7D7F0CE17F2AEB3FE52CF3F623E7A2967EAEC5C5E340E142947B09174AAE47F0C594739D988AEFE13B7C3FA64D38ACE3E04E6ACB8EBFA92D7CDDC194E713CF27EDA77B8F46C7717862BA03F481A13404110E68A6FCF8FD5CD8DFFF4FB05B3EE0A90565D62E2CF40B6");
        let wrong_base_randomizer = PaillierModulusSizedNumber::from_be_hex("1B8DC8C817CAF6ABF6B3BE337E6D723BABFC968213DFC5BE5E9B524B380A58BE0ADB12576177AFC3604D6DC28303D5F5A0B54303B033AA73C10DA59008C6B5806CE3C781096BBB32CBC3E5FF70B62A1D6F0525152E70F8FA5751249EF7B3E21DBB6DD735C11CA6282863B4FDA8FE2C993F03C3D5E008F28218FA57647F0526BCF355CB2D589DA8D2CEED3E2013B55A803300544368AF573184CC7472C9B33CB39B541E2D388384BA86E913A62B6C61D65755FD75CD79B7ACBF41EF8755E8C50C1E9D5D01B0FFCAEA990194EA41FC4591032C79517B10F2DBB23868300B222BE6DFA7B974A7BCAC395CAE72D655F2EDBFF6D6407DF874600CE7688EBFE440336681EA1A44395F67D1CC9D1C092B889D3049465D0FC21C74FA3642018A73C9510FDF6C89CE0AAC3DCC089A3092BC029F518548B2D158FBBDCEA4634D0EEDBA32E2A095886F995F5C3D6C146371F633145823DA4AAA022A62CF7F9D76597F6A550F41FEA5EC7310ED59E1134F5F86B84AFAD4911270361370B3313CD46F01CEDDCAEA1A580F5A4D3C58888F5802BEC2FED81AC7733D3399A5E6D9D3EF8B136906694709E0C0348EF083A0106AC41979289A41B0356362A85BA40A6AEA0191A83E5C48CE580FAA9AE1DE8462E8CEBDCB3BC879C5F5AFB4F2B136E057BFB314AB19CC64018F933647FA18BD4CB6F75BE614708EF748EDBA2A1BEDB115E8BBEB2B96CC");
        let wrong_decryption_share_randomizer = PaillierModulusSizedNumber::from_be_hex("2EAA0D625BD67781CFFCC4563365C37CDCEC8782B451703D4130F7B05E4D080EFF1668E8E96125EE991C45076AB92EFA40232A2C150A96A8DB72F9FB1E7EC57924A13465113ECF9CA575C312C11841C83935B81137B3172C5AB86CCF7EE400D525F5FDA24194F6BCEB4ECDA99EDCE509DDA1B5106EECE1962FFA65FE6B359E5524685ECB5C785B8B0F91744BB2B50EBEE981099AC4B66F6CCF01B1D16F6611D0846EAA44E20C4895CC77CC4CECD1A2AA34CCC97AE0D91C9438FBD0A59A66AB669BD35D78869DD9801C0B13CBBF202F8E21C21B4B76C006DE01A93DC708DE5777B1F305598DEC6552F92DB4166D10B784C6E897579265CA6C48721947F5CF0FC2B65C1EF15A0A62AF54478DD2E3275942A6D2E628C7FD56F1522DD6B251ECD129B93CDC76167A16B52711AB02315EA7D53C0F5F15403AC7BDC1DB3D65D714DA38ED350590D4ACB2B8CC6F4597C4CBCE311F8EA71B3B5783A3C57BACAA7D065EA12190DD982ADC78ECBE0F864016EDB59E9097D6D0DBECAA5F9E8272F1204246059AE42348DC978AF8F0E82BC13940559A7900AE10F343253F97611493EFA673FF74C695476A90FAD5AE734885C86C895F1CFF3E4731A3569F2295B119A46D48632BEB2576D0C0435E49C61FDFA0960C31E79D6BEFF0A1676F8F15A45B3E74B1905035DC3414B812B4253896CB04EDD6C9C4B9822FC2A2A567DEDB3F8730BBD2BD");

        let invalid_proof = ProofOfEqualityOfDiscreteLogs {
            base_randomizer: wrong_base_randomizer,
            decryption_share_base_randomizer: wrong_decryption_share_randomizer,
            response: wrong_response,
        };

        assert_eq!(
            invalid_proof
                .verify(
                    n2,
                    num_parties,
                    threshold,
                    base,
                    decryption_share_base,
                    wrong_public_verification_key,
                    wrong_decryption_share,
                    &mut OsRng
                )
                .err()
                .unwrap(),
            Error::ProofVerificationError()
        );

        assert_eq!(
            invalid_proof
                .batch_verify(
                    n2,
                    num_parties,
                    threshold,
                    base,
                    wrong_public_verification_key,
                    vec![(decryption_share_base, wrong_decryption_share)],
                    &mut OsRng
                )
                .err()
                .unwrap(),
            Error::ProofVerificationError()
        );

        let witness = WITNESS;

        let public_verification_key = base
            .as_ring_element(&n2)
            .pow_bounded_exp(
                &witness,
                secret_key_share_size_upper_bound(usize::from(num_parties), usize::from(threshold)),
            )
            .as_natural_number();

        let decryption_share = decryption_share_base
            .as_ring_element(&n2)
            .pow_bounded_exp(
                &witness,
                secret_key_share_size_upper_bound(usize::from(num_parties), usize::from(threshold)),
            )
            .as_natural_number();

        // Try to fool verification with zeroed out fields
        let crafted_proof = ProofOfEqualityOfDiscreteLogs {
            base_randomizer: PaillierModulusSizedNumber::ZERO,
            decryption_share_base_randomizer: PaillierModulusSizedNumber::ZERO,
            response: wrong_response,
        };

        assert_eq!(
            crafted_proof
                .verify(
                    n2,
                    num_parties,
                    threshold,
                    base,
                    decryption_share_base,
                    PaillierModulusSizedNumber::ZERO,
                    PaillierModulusSizedNumber::ZERO,
                    &mut OsRng
                )
                .err()
                .unwrap(),
            Error::InvalidParams()
        );

        assert_eq!(
            crafted_proof
                .batch_verify(
                    n2,
                    num_parties,
                    threshold,
                    base,
                    PaillierModulusSizedNumber::ZERO,
                    vec![(decryption_share_base, PaillierModulusSizedNumber::ZERO)],
                    &mut OsRng
                )
                .err()
                .unwrap(),
            Error::InvalidParams()
        );

        let two_n: PaillierModulusSizedNumber = N
            .resize()
            .wrapping_mul(&PaillierModulusSizedNumber::from(2u8));

        // Try to fool verification with fields that their square is zero mod N^2 (e.g. N)
        let crafted_proof = ProofOfEqualityOfDiscreteLogs {
            base_randomizer: two_n,
            decryption_share_base_randomizer: two_n,
            response: wrong_response,
        };

        assert_eq!(
            crafted_proof
                .verify(
                    n2,
                    num_parties,
                    threshold,
                    base,
                    decryption_share_base,
                    two_n,
                    two_n,
<<<<<<< HEAD
                    &mut OsRng
=======
>>>>>>> b84adb30
                )
                .err()
                .unwrap(),
            Error::InvalidParams()
        );

        assert_eq!(
            crafted_proof
                .batch_verify(
                    n2,
                    num_parties,
                    threshold,
                    base,
                    two_n,
                    vec![(decryption_share_base, two_n)],
<<<<<<< HEAD
                    &mut OsRng
=======
>>>>>>> b84adb30
                )
                .err()
                .unwrap(),
            Error::InvalidParams()
        );

        // Now generate a valid proof, and make sure that if we change any field it fails
        let valid_proof = ProofOfEqualityOfDiscreteLogs::prove(
            n2,
            num_parties,
            threshold,
            witness,
            base,
            decryption_share_base,
            public_verification_key,
            decryption_share,
            &mut OsRng,
        );

        let valid_batched_proof = ProofOfEqualityOfDiscreteLogs::batch_prove(
            n2,
            num_parties,
            threshold,
            witness,
            base,
            public_verification_key,
            vec![(decryption_share_base, decryption_share)],
            &mut OsRng,
        )
        .unwrap();

        // Assure that verification fails for random values
        assert_eq!(
            valid_proof
                .verify(
                    n2,
                    num_parties,
                    threshold,
                    wrong_base,
                    decryption_share_base,
                    public_verification_key,
                    decryption_share,
                    &mut OsRng
                )
                .err()
                .unwrap(),
            Error::ProofVerificationError()
        );

        assert_eq!(
            valid_batched_proof
                .batch_verify(
                    n2,
                    num_parties,
                    threshold,
                    wrong_base,
                    public_verification_key,
                    vec![(decryption_share_base, decryption_share)],
                    &mut OsRng
                )
                .err()
                .unwrap(),
            Error::ProofVerificationError()
        );

        assert_eq!(
            valid_proof
                .verify(
                    n2,
                    num_parties,
                    threshold,
                    base,
                    wrong_decryption_share_base,
                    public_verification_key,
                    decryption_share,
                    &mut OsRng
                )
                .err()
                .unwrap(),
            Error::ProofVerificationError()
        );

        assert_eq!(
            valid_batched_proof
                .batch_verify(
                    n2,
                    num_parties,
                    threshold,
                    base,
                    public_verification_key,
                    vec![(wrong_decryption_share_base, decryption_share)],
                    &mut OsRng
                )
                .err()
                .unwrap(),
            Error::ProofVerificationError()
        );

        assert_eq!(
            valid_proof
                .verify(
                    n2,
                    num_parties,
                    threshold,
                    base,
                    decryption_share_base,
                    wrong_public_verification_key,
                    decryption_share,
                    &mut OsRng
                )
                .err()
                .unwrap(),
            Error::ProofVerificationError()
        );

        assert_eq!(
            valid_batched_proof
                .batch_verify(
                    n2,
                    num_parties,
                    threshold,
                    base,
                    wrong_public_verification_key,
                    vec![(decryption_share_base, decryption_share)],
                    &mut OsRng
                )
                .err()
                .unwrap(),
            Error::ProofVerificationError()
        );

        assert_eq!(
            valid_proof
                .verify(
                    n2,
                    num_parties,
                    threshold,
                    base,
                    decryption_share_base,
                    public_verification_key,
                    wrong_decryption_share,
                    &mut OsRng
                )
                .err()
                .unwrap(),
            Error::ProofVerificationError()
        );

        assert_eq!(
            valid_batched_proof
                .batch_verify(
                    n2,
                    num_parties,
                    threshold,
                    base,
                    public_verification_key,
                    vec![(decryption_share_base, wrong_decryption_share)],
                    &mut OsRng
                )
                .err()
                .unwrap(),
            Error::ProofVerificationError()
        );

        let mut invalid_proof = valid_proof.clone();
        invalid_proof.base_randomizer = wrong_base_randomizer;
        assert_eq!(
            invalid_proof
                .verify(
                    n2,
                    num_parties,
                    threshold,
                    base,
                    decryption_share_base,
                    public_verification_key,
                    decryption_share,
                    &mut OsRng
                )
                .err()
                .unwrap(),
            Error::ProofVerificationError()
        );

        let mut invalid_batched_proof = valid_batched_proof.clone();
        invalid_batched_proof.base_randomizer = wrong_base_randomizer;
        assert_eq!(
            invalid_batched_proof
                .batch_verify(
                    n2,
                    num_parties,
                    threshold,
                    base,
                    public_verification_key,
                    vec![(decryption_share_base, decryption_share)],
                    &mut OsRng
                )
                .err()
                .unwrap(),
            Error::ProofVerificationError()
        );

        invalid_proof = valid_proof.clone();
        invalid_proof.decryption_share_base_randomizer = wrong_decryption_share_randomizer;
        assert_eq!(
            invalid_proof
                .verify(
                    n2,
                    num_parties,
                    threshold,
                    base,
                    decryption_share_base,
                    public_verification_key,
                    decryption_share,
                    &mut OsRng
                )
                .err()
                .unwrap(),
            Error::ProofVerificationError()
        );

        invalid_batched_proof = valid_batched_proof.clone();
        invalid_batched_proof.decryption_share_base_randomizer = wrong_decryption_share_randomizer;
        assert_eq!(
            invalid_batched_proof
                .batch_verify(
                    n2,
                    num_parties,
                    threshold,
                    base,
                    public_verification_key,
                    vec![(decryption_share_base, decryption_share)],
                    &mut OsRng
                )
                .err()
                .unwrap(),
            Error::ProofVerificationError()
        );

        invalid_proof = valid_proof;
        invalid_proof.response = wrong_response;
        assert_eq!(
            invalid_proof
                .verify(
                    n2,
                    num_parties,
                    threshold,
                    base,
                    decryption_share_base,
                    public_verification_key,
                    decryption_share,
                    &mut OsRng
                )
                .err()
                .unwrap(),
            Error::ProofVerificationError()
        );

        invalid_batched_proof = valid_batched_proof;
        invalid_batched_proof.response = wrong_response;
        assert_eq!(
            invalid_batched_proof
                .batch_verify(
                    n2,
                    num_parties,
                    threshold,
                    base,
                    public_verification_key,
                    vec![(decryption_share_base, decryption_share)],
                    &mut OsRng
                )
                .err()
                .unwrap(),
            Error::ProofVerificationError()
        );
    }
}

#[cfg(feature = "benchmarking")]
mod benches {
    use std::iter;

    use criterion::Criterion;
    use crypto_bigint::{NonZero, RandomMod};
    use rand_core::OsRng;

    use super::*;
    use crate::LargeBiPrimeSizedNumber;

    pub(crate) fn benchmark_proof_of_equality_of_discrete_logs(c: &mut Criterion) {
        let mut g = c.benchmark_group("dlog-equality");
        g.sample_size(10);

        let n = LargeBiPrimeSizedNumber::from_be_hex("97431848911c007fa3a15b718ae97da192e68a4928c0259f2d19ab58ed01f1aa930e6aeb81f0d4429ac2f037def9508b91b45875c11668cea5dc3d4941abd8fbb2d6c8750e88a69727f982e633051f60252ad96ba2e9c9204f4c766c1c97bc096bb526e4b7621ec18766738010375829657c77a23faf50e3a31cb471f72c7abecdec61bdf45b2c73c666aa3729add2d01d7d96172353380c10011e1db3c47199b72da6ae769690c883e9799563d6605e0670a911a57ab5efc69a8c5611f158f1ae6e0b1b6434bafc21238921dc0b98a294195e4e88c173c8dab6334b207636774daad6f35138b9802c1784f334a82cbff480bb78976b22bb0fb41e78fdcb8095");
        let n2 = n.square();

        for (threshold, num_parties) in [(6, 10), (67, 100), (667, 1000)] {
            let witness_size_upper_bound =
                secret_key_share_size_upper_bound(usize::from(num_parties), usize::from(threshold));
            let witness = ProofOfEqualityOfDiscreteLogsRandomnessSizedNumber::random_mod(
                &mut OsRng,
                &NonZero::new(
                    ProofOfEqualityOfDiscreteLogsRandomnessSizedNumber::ONE
                        .shl_vartime(witness_size_upper_bound),
                )
                .unwrap(),
            );

            let base =
                PaillierModulusSizedNumber::random_mod(&mut OsRng, &NonZero::new(n2).unwrap());
            let ciphertext =
                PaillierModulusSizedNumber::random_mod(&mut OsRng, &NonZero::new(n2).unwrap());
            let decryption_share_base = ciphertext
                .as_ring_element(&n2)
                .pow_bounded_exp(&PaillierModulusSizedNumber::from(2u8), 2)
                .as_natural_number();
            let public_verification_key = base
                .as_ring_element(&n2)
                .pow_bounded_exp(&witness, witness_size_upper_bound)
                .as_natural_number();

            let decryption_share = decryption_share_base
                .as_ring_element(&n2)
                .pow_bounded_exp(&witness, witness_size_upper_bound)
                .as_natural_number();

            g.bench_function(
                format!("equality of discrete logs prove() for {num_parties} parties"),
                |bench| {
                    bench.iter(|| {
                        ProofOfEqualityOfDiscreteLogs::prove(
                            n2,
                            num_parties,
                            threshold,
                            witness,
                            base,
                            decryption_share_base,
                            public_verification_key,
                            decryption_share,
                            &mut OsRng,
                        )
                    });
                },
            );

            let proof = ProofOfEqualityOfDiscreteLogs::prove(
                n2,
                num_parties,
                threshold,
                witness,
                base,
                decryption_share_base,
                public_verification_key,
                decryption_share,
                &mut OsRng,
            );

            g.bench_function(
                format!("equality of discrete logs verify() for {num_parties} parties"),
                |bench| {
                    bench.iter(|| {
                        assert!(proof
                            .verify(
                                n2,
                                num_parties,
                                threshold,
                                base,
                                decryption_share_base,
                                public_verification_key,
                                decryption_share,
<<<<<<< HEAD
                                &mut OsRng
=======
>>>>>>> b84adb30
                            )
                            .is_ok());
                    });
                },
            );

            for batch_size in [10, 100, 1000] {
                let decryption_share_bases = iter::repeat_with(|| {
                    PaillierModulusSizedNumber::random_mod(&mut OsRng, &NonZero::new(n2).unwrap())
                        .as_ring_element(&n2)
                        .pow_bounded_exp(&PaillierModulusSizedNumber::from(2u8), 2)
                        .as_natural_number()
                })
                .take(batch_size);

                let decryption_shares_and_bases: Vec<(
                    PaillierModulusSizedNumber,
                    PaillierModulusSizedNumber,
                )> = decryption_share_bases
                    .map(|decryption_share_base| {
                        (
                            decryption_share_base,
                            decryption_share_base
                                .as_ring_element(&n2)
                                .pow_bounded_exp(&witness, witness_size_upper_bound)
                                .as_natural_number(),
                        )
                    })
                    .collect();

                g.bench_function(
                    format!("equality of discrete logs batch_prove() for {batch_size} decryptions and {num_parties} parties"),
                    |bench| {
                        bench.iter(|| {
                            ProofOfEqualityOfDiscreteLogs::batch_prove(
                                n2,
                                num_parties,
                                threshold,
                                witness,
                                base,
                                public_verification_key,
                                decryption_shares_and_bases.clone(),
                                &mut OsRng,
                            )
                        });
                    },
                );

                let batched_proof = ProofOfEqualityOfDiscreteLogs::batch_prove(
                    n2,
                    num_parties,
                    threshold,
                    witness,
                    base,
                    public_verification_key,
                    decryption_shares_and_bases.clone(),
                    &mut OsRng,
                )
                .unwrap();

                g.bench_function(
                    format!(
                        "equality of discrete logs batch_verify() for {batch_size} decryptions and {num_parties} parties"
                    ),
                    |bench| {
                        bench.iter(|| {
                            assert!(batched_proof
                                .batch_verify(
                                    n2,
                                    num_parties,
                                    threshold,
                                    base,
                                    public_verification_key,
<<<<<<< HEAD
                                    decryption_shares_and_bases.clone(),
                                    &mut OsRng
=======
                                    decryption_shares_and_bases.clone()
>>>>>>> b84adb30
                                )
                                .is_ok());
                        });
                    },
                );
            }
        }

        g.finish();
    }
}<|MERGE_RESOLUTION|>--- conflicted
+++ resolved
@@ -7,10 +7,7 @@
 use serde::{Deserialize, Serialize};
 
 use crate::{
-<<<<<<< HEAD
     batch_verification::batch_verification,
-=======
->>>>>>> b84adb30
     multiexp::multi_exponentiate,
     proofs::{Error, Result, TranscriptProtocol},
     secret_key_share_size_upper_bound, AsNaturalNumber, AsRingElement,
@@ -89,7 +86,6 @@
         )
     }
 
-    #[allow(clippy::too_many_arguments)]
     fn prove_inner(
         n2: PaillierModulusSizedNumber,
         num_parties: u16,
@@ -117,7 +113,6 @@
         let base_randomizer = base
             .as_ring_element(&n2)
             .pow_bounded_exp(
-<<<<<<< HEAD
                 &randomizer,
                 witness_size_upper_bound + 2 * ComputationalSecuritySizedNumber::BITS,
             )
@@ -128,18 +123,6 @@
             .pow_bounded_exp(
                 &randomizer,
                 witness_size_upper_bound + 2 * ComputationalSecuritySizedNumber::BITS,
-=======
-                &randomizer,
-                witness_size_upper_bound + 2 * ComputationalSecuritySizedNumber::BITS,
-            )
-            .as_natural_number();
-
-        let decryption_share_base_randomizer = decryption_share_base
-            .as_ring_element(&n2)
-            .pow_bounded_exp(
-                &randomizer,
-                witness_size_upper_bound + 2 * ComputationalSecuritySizedNumber::BITS,
->>>>>>> b84adb30
             )
             .as_natural_number();
 
@@ -247,29 +230,13 @@
             return Err(Error::InvalidParams());
         }
 
-<<<<<<< HEAD
         let challenge: ComputationalSecuritySizedNumber = Self::compute_challenge(
-=======
-        let base_squared_raised_to_the_response = base.as_ring_element(&n2).pow_bounded_exp(
-            &self.response,
-            witness_size_upper_bound + 2 * ComputationalSecuritySizedNumber::BITS,
-        );
-
-        let ciphertext_biquadrated_raised_to_the_response =
-            decryption_share_base.as_ring_element(&n2).pow_bounded_exp(
-                &self.response,
-                witness_size_upper_bound + 2 * ComputationalSecuritySizedNumber::BITS,
-            );
-
-        let challenge = Self::compute_challenge(
->>>>>>> b84adb30
             self.base_randomizer,
             self.decryption_share_base_randomizer,
             transcript,
         )
         .resize();
 
-<<<<<<< HEAD
         // We resize the challenge to be of equal size of the other exponent, the response, so we
         // can use batched_verification().
         let challenge: ProofOfEqualityOfDiscreteLogsRandomnessSizedNumber = challenge.resize();
@@ -291,15 +258,6 @@
             ),
             (challenge, ComputationalSecuritySizedNumber::BITS),
         ];
-=======
-        let public_verification_key_squared_raised_to_the_challenge = public_verification_key
-            .as_ring_element(&n2)
-            .pow_bounded_exp(&challenge, ComputationalSecuritySizedNumber::BITS);
-
-        let decryption_share_squared_raised_to_the_challenge = decryption_share
-            .as_ring_element(&n2)
-            .pow_bounded_exp(&challenge, ComputationalSecuritySizedNumber::BITS);
->>>>>>> b84adb30
 
         if batch_verification::<
             { PaillierModulusSizedNumber::LIMBS },
@@ -892,10 +850,7 @@
                     decryption_share_base,
                     two_n,
                     two_n,
-<<<<<<< HEAD
-                    &mut OsRng
-=======
->>>>>>> b84adb30
+                    &mut OsRng
                 )
                 .err()
                 .unwrap(),
@@ -911,10 +866,7 @@
                     base,
                     two_n,
                     vec![(decryption_share_base, two_n)],
-<<<<<<< HEAD
-                    &mut OsRng
-=======
->>>>>>> b84adb30
+                    &mut OsRng
                 )
                 .err()
                 .unwrap(),
@@ -1284,10 +1236,7 @@
                                 decryption_share_base,
                                 public_verification_key,
                                 decryption_share,
-<<<<<<< HEAD
                                 &mut OsRng
-=======
->>>>>>> b84adb30
                             )
                             .is_ok());
                     });
@@ -1361,12 +1310,8 @@
                                     threshold,
                                     base,
                                     public_verification_key,
-<<<<<<< HEAD
                                     decryption_shares_and_bases.clone(),
                                     &mut OsRng
-=======
-                                    decryption_shares_and_bases.clone()
->>>>>>> b84adb30
                                 )
                                 .is_ok());
                         });
