#[cfg(feature = "benchmarking")]
pub(crate) use benches::benchmark_proof_of_equality_of_discrete_logs;
<<<<<<< HEAD
use crypto_bigint::{
    modular::runtime_mod::DynResidueParams, rand_core::CryptoRngCore, NonZero, RandomMod,
};
=======
use crypto_bigint::{rand_core::CryptoRngCore, NonZero, RandomMod};
>>>>>>> 6deb2ec5
use merlin::Transcript;
#[cfg(feature = "parallel")]
use rayon::prelude::*;
use serde::{Deserialize, Serialize};

use crate::{
<<<<<<< HEAD
    multiexp::multi_exponentiate,
=======
>>>>>>> 6deb2ec5
    proofs::{Error, Result, TranscriptProtocol},
    secret_key_share_size_upper_bound, AsNaturalNumber, AsRingElement,
    ComputationalSecuritySizedNumber, PaillierModulusSizedNumber,
    ProofOfEqualityOfDiscreteLogsRandomnessSizedNumber, SecretKeyShareSizedNumber,
};

/// A proof of equality of discrete logarithms, utilized to validate threshold
/// decryption performed by the parties.
///
/// This proves the following language:
///         $L_{\EDL^2}[N,\tilde g,a;x] = \{(\tilde h,b) \mid \tilde h\in \ZZ_{N^2}^* \wedge
/// a=\tilde g^{2x} \wedge b=\tilde h^{2x} \}$
///
/// Where, for the usecase of threshold Paillier:
///     - $g'\gets\ZZ_{N^2}^*$ is a random element sampled and published in the setup, and we set
///       $\tilde{g}={g'}^{\Delta_n}$
///     - For prover $P_j$, $a$ is the public verification key $v_j=g^{n!d_j}$.
///     - For prover $P_j$, the witness $x$ is simply its secret key share $d_j$.
///     - $\tilde{h}=\ct^{2n!}\in\ZZ_{N^2}^*$ where $\ct$ is the ciphertext to be decrypted.
///     - For prover $P_j$, $b$ is set to the decryption share of $\ct$, namely,
///       $\ct_j=\ct^{2n!d_j}$.
#[derive(Debug, Clone, Serialize, Deserialize)]
pub struct ProofOfEqualityOfDiscreteLogs {
    // Base randomizer $u=g^r \in \mathbb{Z}_{N^2}^*$.
    base_randomizer: PaillierModulusSizedNumber,
    // Decryption share base randomizer $v=h^r \in \mathbb{Z}_{N^2}^*$.
    decryption_share_base_randomizer: PaillierModulusSizedNumber,
    // Response $z \in \mathbb{Z}$.
    response: ProofOfEqualityOfDiscreteLogsRandomnessSizedNumber,
}

impl ProofOfEqualityOfDiscreteLogs {
    /// Create a `ProofOfEqualityOfDiscreteLogs` that proves the equality of the discrete logs of $a
    /// a = g^x$ and $b = h^x$ in zero-knowledge (i.e. without revealing the witness `x`).
    /// Implements PROTOCOL 4.1 from Section 4.2. of the paper.
    #[allow(clippy::too_many_arguments)]
    pub fn prove(
        // The Paillier modulus
        n2: PaillierModulusSizedNumber,
        // The number of parties $n$
        num_parties: u16,
        // The threshold $t$
        threshold: u16,
        // Witness $x$ (the secret key share $d_j$ in threshold decryption)
        witness: SecretKeyShareSizedNumber,
        // Base $\tilde{g}$
        base: PaillierModulusSizedNumber,
        // Decryption share base $\tilde{h}=\ct^{2n!}\in\ZZ_{N^2}^*$ where $\ct$ is the
        // ciphertext to be decrypted
        decryption_share_base: PaillierModulusSizedNumber,
        // Public verification key $v_j=g^{n!d_j}$
        public_verification_key: PaillierModulusSizedNumber,
        // Decryption share $\ct_j=\ct^{2n!d_j}$
        decryption_share: PaillierModulusSizedNumber,
        rng: &mut impl CryptoRngCore,
    ) -> ProofOfEqualityOfDiscreteLogs {
        let (base, _, decryption_shares_and_bases, mut transcript) = Self::setup_protocol(
            n2,
            base,
            public_verification_key,
            vec![(decryption_share_base, decryption_share)],
        );

        let (decryption_share_base, _) = decryption_shares_and_bases.first().unwrap();

        Self::prove_inner(
            n2,
            num_parties,
            threshold,
            witness,
            base,
            *decryption_share_base,
            &mut transcript,
            rng,
        )
    }

    #[allow(clippy::too_many_arguments)]
    fn prove_inner(
        n2: PaillierModulusSizedNumber,
        num_parties: u16,
        threshold: u16,
        witness: SecretKeyShareSizedNumber,
        base: PaillierModulusSizedNumber,
        decryption_share_base: PaillierModulusSizedNumber,
        transcript: &mut Transcript,
        rng: &mut impl CryptoRngCore,
    ) -> ProofOfEqualityOfDiscreteLogs {
        let witness_size_upper_bound =
            secret_key_share_size_upper_bound(usize::from(num_parties), usize::from(threshold));

        // TODO: can we do better? perhaps introduce a rand_bits() to crypto_bigint
        let randomizer = ProofOfEqualityOfDiscreteLogsRandomnessSizedNumber::random_mod(
            rng,
            &NonZero::new(
                ProofOfEqualityOfDiscreteLogsRandomnessSizedNumber::ONE.shl_vartime(
                    witness_size_upper_bound + 2 * ComputationalSecuritySizedNumber::BITS,
                ),
            )
            .unwrap(),
        );

        let base_randomizer = base
            .as_ring_element(&n2)
            .pow_bounded_exp(
<<<<<<< HEAD
                &randomizer,
                witness_size_upper_bound + 2 * ComputationalSecuritySizedNumber::BITS,
            )
            .as_natural_number();

        let decryption_share_base_randomizer = decryption_share_base
            .as_ring_element(&n2)
            .pow_bounded_exp(
                &randomizer,
                witness_size_upper_bound + 2 * ComputationalSecuritySizedNumber::BITS,
=======
                &randomizer,
                witness_size_upper_bound + 2 * ComputationalSecuritySizedNumber::BITS,
            )
            .as_natural_number();

        let decryption_share_base_randomizer = decryption_share_base
            .as_ring_element(&n2)
            .pow_bounded_exp(
                &randomizer,
                witness_size_upper_bound + 2 * ComputationalSecuritySizedNumber::BITS,
>>>>>>> 6deb2ec5
            )
            .as_natural_number();

        let challenge = Self::compute_challenge(
            base_randomizer,
            decryption_share_base_randomizer,
            transcript,
        );

        // No overflow can happen here by the choice of sizes in types. See lib.rs
        let challenge: SecretKeyShareSizedNumber = challenge.resize();
        let challenge_multiplied_by_witness: SecretKeyShareSizedNumber =
            witness.wrapping_mul(&challenge);
        let challenge_multiplied_by_witness: ProofOfEqualityOfDiscreteLogsRandomnessSizedNumber =
            challenge_multiplied_by_witness.resize();
        let response = randomizer.wrapping_sub(&challenge_multiplied_by_witness);

        ProofOfEqualityOfDiscreteLogs {
            base_randomizer,
            decryption_share_base_randomizer,
            response,
        }
    }

    /// Verify that `self` proves the equality of the discrete logs of $a = g^d$ and $b = h^d$.
    /// Implements PROTOCOL 4.1 from Section 4.2. of the paper.
    #[allow(clippy::too_many_arguments)]
    pub fn verify(
        &self,
        // The Paillier modulus
        n2: PaillierModulusSizedNumber,
        // The number of parties $n$
        num_parties: u16,
        // The threshold $t$
        threshold: u16,
        // The base $\tilde{g}$
        base: PaillierModulusSizedNumber,
        // The decryption share base $\tilde{h}=\ct^{2n!}\in\ZZ_{N^2}^*$ where $\ct$ is the
        // ciphertext to be decrypted
        decryption_share_base: PaillierModulusSizedNumber,
        // The public verification key $v_j=g^{n!d_j}$
        public_verification_key: PaillierModulusSizedNumber,
        // The decryption share $\ct_j=\ct^{2n!d_j}$
        decryption_share: PaillierModulusSizedNumber,
    ) -> Result<()> {
        let (base, public_verification_key, decryption_shares_and_bases, mut transcript) =
            Self::setup_protocol(
                n2,
                base,
                public_verification_key,
                vec![(decryption_share_base, decryption_share)],
            );

        let (decryption_share_base, decryption_share) =
            decryption_shares_and_bases.first().unwrap();

        self.verify_inner(
            n2,
            num_parties,
            threshold,
            base,
            *decryption_share_base,
            public_verification_key,
            *decryption_share,
            &mut transcript,
        )
    }

    #[allow(clippy::too_many_arguments)]
    fn verify_inner(
        &self,
        n2: PaillierModulusSizedNumber,
        num_parties: u16,
        threshold: u16,
        base: PaillierModulusSizedNumber,
        decryption_share_base: PaillierModulusSizedNumber,
        public_verification_key: PaillierModulusSizedNumber,
        decryption_share: PaillierModulusSizedNumber,
        transcript: &mut Transcript,
    ) -> Result<()> {
        let witness_size_upper_bound =
            secret_key_share_size_upper_bound(usize::from(num_parties), usize::from(threshold));

        // Every square number except for zero that is not co-primed to $N^2$ yields factorization
        // of $N$, Therefore checking that a square number is not zero sufficiently assures
        // they belong to the quadratic-residue group.
        //
        // Note that if we'd have perform this check prior to squaring, it wouldn't have suffice;
        // take e.g. g = N != 0 -> g^2 = N^2 mod N^2 = 0 (accepting this value would have allowed
        // bypassing of the proof).
        //
        // For self.ciphertext_biquadrated_randomizer and self.base_squared_randomizer checking it
        // is non-zero is sufficient and we don't have to check their in the
        // quadratic-residue group otherwise the proof verification formula will fail
        if base == PaillierModulusSizedNumber::ZERO
            || decryption_share_base == PaillierModulusSizedNumber::ZERO
            || public_verification_key == PaillierModulusSizedNumber::ZERO
            || decryption_share == PaillierModulusSizedNumber::ZERO
            || self.base_randomizer == PaillierModulusSizedNumber::ZERO
            || self.decryption_share_base_randomizer == PaillierModulusSizedNumber::ZERO
        {
            return Err(Error::InvalidParams());
        }

        let base_squared_raised_to_the_response = base.as_ring_element(&n2).pow_bounded_exp(
            &self.response,
            witness_size_upper_bound + 2 * ComputationalSecuritySizedNumber::BITS,
        );

        let ciphertext_biquadrated_raised_to_the_response =
            decryption_share_base.as_ring_element(&n2).pow_bounded_exp(
                &self.response,
                witness_size_upper_bound + 2 * ComputationalSecuritySizedNumber::BITS,
            );

        let challenge = Self::compute_challenge(
            self.base_randomizer,
            self.decryption_share_base_randomizer,
            transcript,
        );

        let public_verification_key_squared_raised_to_the_challenge = public_verification_key
            .as_ring_element(&n2)
            .pow_bounded_exp(&challenge, ComputationalSecuritySizedNumber::BITS);

        let decryption_share_squared_raised_to_the_challenge = decryption_share
            .as_ring_element(&n2)
            .pow_bounded_exp(&challenge, ComputationalSecuritySizedNumber::BITS);

        if (base_squared_raised_to_the_response
            * public_verification_key_squared_raised_to_the_challenge)
            .as_natural_number()
            == self.base_randomizer
            && (ciphertext_biquadrated_raised_to_the_response
                * decryption_share_squared_raised_to_the_challenge)
                .as_natural_number()
                == self.decryption_share_base_randomizer
        {
            return Ok(());
        }
        Err(Error::ProofVerificationError())
    }

    fn setup_protocol(
        n2: PaillierModulusSizedNumber,
        base: PaillierModulusSizedNumber,
        public_verification_key: PaillierModulusSizedNumber,
        decryption_shares_and_bases: Vec<(PaillierModulusSizedNumber, PaillierModulusSizedNumber)>,
    ) -> (
        PaillierModulusSizedNumber,
        PaillierModulusSizedNumber,
        Vec<(PaillierModulusSizedNumber, PaillierModulusSizedNumber)>,
        Transcript,
    ) {
        // The paper requires that $a, b, g, h\in QR_{N}$, which is enforced by obtaining their
        // square roots as parameters to begin with. Therefore we perform the squaring to
        // assure it is in the quadratic residue group.
        let base = base
            .as_ring_element(&n2)
            .pow_bounded_exp(&PaillierModulusSizedNumber::from(2u8), 2)
            .as_natural_number();

        let public_verification_key = public_verification_key
            .as_ring_element(&n2)
            .pow_bounded_exp(&PaillierModulusSizedNumber::from(2u8), 2)
            .as_natural_number();

        let decryption_shares_and_bases: Vec<(
            PaillierModulusSizedNumber,
            PaillierModulusSizedNumber,
        )> = decryption_shares_and_bases
            .iter()
            .map(|(decryption_share_base, decryption_share)| {
                (
                    decryption_share_base
                        .as_ring_element(&n2)
                        .pow_bounded_exp(&PaillierModulusSizedNumber::from(2u8), 2)
                        .as_natural_number(),
                    decryption_share
                        .as_ring_element(&n2)
                        .pow_bounded_exp(&PaillierModulusSizedNumber::from(2u8), 2)
                        .as_natural_number(),
                )
            })
            .collect();

        let mut transcript = Transcript::new(b"Proof of Equality of Discrete Logs");

        transcript.append_statement(b"The Paillier modulus $N^2$", &n2);
        transcript.append_statement(b"The base $g$", &base);
        transcript.append_statement(
            b"The public verification key $a=g^x$",
            &public_verification_key,
        );

        decryption_shares_and_bases
            .iter()
            .for_each(|(decryption_share_base, decryption_share)| {
                transcript
                    .append_statement(b"The decryption share base $h$", decryption_share_base);
                transcript.append_statement(b"The decryption share $b=h^x$", decryption_share);
            });

        (
            base,
            public_verification_key,
            decryption_shares_and_bases,
            transcript,
        )
    }

    fn compute_challenge(
        base_squared_randomizer: PaillierModulusSizedNumber,
        decryption_share_base_randomizer: PaillierModulusSizedNumber,
        transcript: &mut Transcript,
    ) -> ComputationalSecuritySizedNumber {
        transcript.append_statement(b"The base randomizer $u=g^r$", &base_squared_randomizer);
        transcript.append_statement(
            b"The decryption share base randomizer $v=h^r$",
            &decryption_share_base_randomizer,
        );

        let challenge: ComputationalSecuritySizedNumber =
            transcript.challenge(b"The challenge $e$");

        challenge
    }

    /// Create a `ProofOfEqualityOfDiscreteLogs` that proves the equality of the discrete logs
    /// of $a = g^x$ and $b=\prod_{i}{b_i^{t_i}}$ where ${{b_i}}_i = {{h_i^x}}_i$
    /// with respects to the bases $g$ and $h_i$ respectively in zero-knowledge (i.e. without
    /// revealing the witness `x`) for every (`decryption_share_base`, `decryption_share`) in
    /// `decryption_shares_and_bases`.
    ///
    /// Implements PROTOCOL 4.2 from Section 4.4. of the paper.
    #[allow(clippy::too_many_arguments)]
    pub fn batch_prove(
        // Paillier modulus
        n2: PaillierModulusSizedNumber,
        // The number of parties $n$
        num_parties: u16,
        // The threshold $t$
        threshold: u16,
        // Witness $d$ (the secret key share in threshold decryption)
        witness: SecretKeyShareSizedNumber,
        // Base $\tilde{g}$
        base: PaillierModulusSizedNumber,
        // Public verification key $v_j=g^{n!d_j}$
        public_verification_key: PaillierModulusSizedNumber,
        // Decryption share bases ${\tilde{h_i}}_i={\ct^i^{2n!}\in\ZZ_{N^2}^*}$ where ${\ct^i}$
        // are the ciphertexts to be decrypted and their matching decryption shares
        // ${\ct^i_j}_i = {{\tilde{h_i}^x}}_i$
        decryption_shares_and_bases: Vec<(PaillierModulusSizedNumber, PaillierModulusSizedNumber)>,
        rng: &mut impl CryptoRngCore,
    ) -> Result<ProofOfEqualityOfDiscreteLogs> {
        let (base, _, batched_decryption_share_base, _, mut transcript) =
            Self::setup_batch_protocol(
                n2,
                base,
                public_verification_key,
                decryption_shares_and_bases,
            )?;

        Ok(Self::prove_inner(
            n2,
            num_parties,
            threshold,
            witness,
            base,
            batched_decryption_share_base,
            &mut transcript,
            rng,
        ))
    }

    /// Verify that `self` proves the equality of the discrete logs
    /// of $a = g^x$ and $b=\prod_{i}{b_i^{t_i}}$ where ${{b_i}}_i = {{h_i^x}}_i$
    /// with respects to the bases $g$ and $h_i$ for every (`decryption_share_base`,
    /// `decryption_share`) in `decryption_shares_and_bases`.
    ///
    /// Implements PROTOCOL 4.2 from Section 4.4. of the paper.
    pub fn batch_verify(
        &self,
        // Paillier modulus
        n2: PaillierModulusSizedNumber,
        // The number of parties $n$
        num_parties: u16,
        // The threshold $t$
        threshold: u16,
        // Base $\tilde{g}$
        base: PaillierModulusSizedNumber,
        // Public verification key $v_j=g^{n!d_j}$
        public_verification_key: PaillierModulusSizedNumber,
        // Decryption share bases ${\tilde{h_i}}_i={\ct^i^{2n!}\in\ZZ_{N^2}^*}$ where ${\ct^i}$
        // are the ciphertexts to be decrypted and their matching decryption shares
        // ${\ct^i_j}_i = {{\tilde{h_i}^d}}_i$
        decryption_shares_and_bases: Vec<(PaillierModulusSizedNumber, PaillierModulusSizedNumber)>,
    ) -> Result<()> {
        let (
            base,
            public_verification_key,
            batched_decryption_share_base,
            batched_decryption_share,
            mut transcript,
        ) = Self::setup_batch_protocol(
            n2,
            base,
            public_verification_key,
            decryption_shares_and_bases,
        )?;

        self.verify_inner(
            n2,
            num_parties,
            threshold,
            base,
            batched_decryption_share_base,
            public_verification_key,
            batched_decryption_share,
            &mut transcript,
        )
    }

    fn setup_batch_protocol(
        n2: PaillierModulusSizedNumber,
        base: PaillierModulusSizedNumber,
        public_verification_key: PaillierModulusSizedNumber,
        decryption_shares_and_bases: Vec<(PaillierModulusSizedNumber, PaillierModulusSizedNumber)>,
    ) -> Result<(
        PaillierModulusSizedNumber,
        PaillierModulusSizedNumber,
        PaillierModulusSizedNumber,
        PaillierModulusSizedNumber,
        Transcript,
    )> {
        if decryption_shares_and_bases.is_empty() {
            return Err(Error::InvalidParams());
        }

        let (base, public_verification_key, decryption_shares_and_bases, mut transcript) =
            Self::setup_protocol(
                n2,
                base,
                public_verification_key,
                decryption_shares_and_bases,
            );

        let randomizers: Vec<ComputationalSecuritySizedNumber> = (1..=decryption_shares_and_bases
            .len())
            .map(|_| {
                // The `.challenge` method mutates `transcript` by adding the label to it.
                // Although the same label is used for all values,
                // each value will be a digest of different values
                // (i.e. it will hold different `multiple` of the label inside the digest),
                // and will therefore be unique.
                transcript.challenge(b"challenge")
            })
            .collect();

        let bases_and_exponents: Vec<(
            PaillierModulusSizedNumber,
            ComputationalSecuritySizedNumber,
        )> = decryption_shares_and_bases
            .iter()
            .zip(randomizers.iter())
            .map(|((a, _), c)| (*a, *c))
            .collect();

<<<<<<< HEAD
        let batched_decryption_share_base: PaillierModulusSizedNumber = multi_exponentiate(
            bases_and_exponents,
            ComputationalSecuritySizedNumber::BITS,
            DynResidueParams::new(&n2),
        );
=======
        #[cfg(not(feature = "parallel"))]
        let randomizers_decryption_shares_and_bases_iter =
            randomizers_decryption_shares_and_bases.iter();
        #[cfg(feature = "parallel")]
        let randomizers_decryption_shares_and_bases_iter =
            randomizers_decryption_shares_and_bases.par_iter();

        let batched_decryption_share_base = randomizers_decryption_shares_and_bases_iter
            .clone()
            .map(|((decryption_share_base, _), randomizer)| {
                decryption_share_base
                    .as_ring_element(&n2)
                    .pow_bounded_exp(randomizer, ComputationalSecuritySizedNumber::BITS)
            });
>>>>>>> 6deb2ec5

        let bases_and_exponents: Vec<(
            PaillierModulusSizedNumber,
            ComputationalSecuritySizedNumber,
        )> = decryption_shares_and_bases
            .iter()
            .zip(randomizers.iter())
            .map(|((_, b), c)| (*b, *c))
            .collect();

<<<<<<< HEAD
        let batched_decryption_share: PaillierModulusSizedNumber = multi_exponentiate(
            bases_and_exponents,
            ComputationalSecuritySizedNumber::BITS,
            DynResidueParams::new(&n2),
=======
        let batched_decryption_share = randomizers_decryption_shares_and_bases_iter.map(
            |((_, decryption_share), randomizer)| {
                decryption_share
                    .as_ring_element(&n2)
                    .pow_bounded_exp(randomizer, ComputationalSecuritySizedNumber::BITS)
            },
>>>>>>> 6deb2ec5
        );

        Ok((
            base,
            public_verification_key,
            batched_decryption_share_base,
            batched_decryption_share,
            transcript,
        ))
    }
}

#[cfg(test)]
mod tests {
    use rand_core::OsRng;

    use super::*;
    use crate::tests::{BASE, CIPHERTEXT, N, WITNESS};

    #[test]
    fn valid_proof_verifies() {
        let n2 = N.square();
        let num_parties = 3;
        let threshold = 2;
        let n_factorial: u8 = 2 * 3;

        let witness = WITNESS;

        let base = BASE
            .as_ring_element(&n2)
            .pow_bounded_exp(&PaillierModulusSizedNumber::from(n_factorial), 3)
            .as_natural_number();

        let decryption_share_base = CIPHERTEXT
            .as_ring_element(&n2)
            .pow_bounded_exp(&PaillierModulusSizedNumber::from(2u8), 2)
            .pow_bounded_exp(&PaillierModulusSizedNumber::from(n_factorial), 3)
            .as_natural_number();
        let public_verification_key = base
            .as_ring_element(&n2)
            .pow_bounded_exp(
                &witness,
                secret_key_share_size_upper_bound(usize::from(num_parties), usize::from(threshold)),
            )
            .as_natural_number();
        let decryption_share = decryption_share_base
            .as_ring_element(&n2)
            .pow_bounded_exp(
                &witness,
                secret_key_share_size_upper_bound(usize::from(num_parties), usize::from(threshold)),
            )
            .as_natural_number();

        let proof = ProofOfEqualityOfDiscreteLogs::prove(
            n2,
            num_parties,
            threshold,
            witness,
            base,
            decryption_share_base,
            public_verification_key,
            decryption_share,
            &mut OsRng,
        );

        assert!(proof
            .verify(
                n2,
                num_parties,
                threshold,
                base,
                decryption_share_base,
                public_verification_key,
                decryption_share,
            )
            .is_ok());
    }

    #[test]
    fn valid_batched_proof_verifies() {
        let n2 = N.square();
        let num_parties = 3;
        let threshold = 2;
        let n_factorial: u8 = 2 * 3;

        let witness = WITNESS;

        let base = BASE
            .as_ring_element(&n2)
            .pow_bounded_exp(&PaillierModulusSizedNumber::from(n_factorial), 3)
            .as_natural_number();
        let decryption_share_base = CIPHERTEXT
            .as_ring_element(&n2)
            .pow_bounded_exp(&PaillierModulusSizedNumber::from(2u8), 2)
            .pow_bounded_exp(&PaillierModulusSizedNumber::from(n_factorial), 3)
            .as_natural_number();
        let public_verification_key = base
            .as_ring_element(&n2)
            .pow_bounded_exp(
                &witness,
                secret_key_share_size_upper_bound(usize::from(num_parties), usize::from(threshold)),
            )
            .as_natural_number();
        let decryption_share = decryption_share_base
            .as_ring_element(&n2)
            .pow_bounded_exp(
                &witness,
                secret_key_share_size_upper_bound(usize::from(num_parties), usize::from(threshold)),
            )
            .as_natural_number();

        let decryption_shares_and_bases = vec![(decryption_share_base, decryption_share)];

        let proof = ProofOfEqualityOfDiscreteLogs::batch_prove(
            n2,
            num_parties,
            threshold,
            witness,
            base,
            public_verification_key,
            decryption_shares_and_bases.clone(),
            &mut OsRng,
        )
        .unwrap();

        assert!(proof
            .batch_verify(
                n2,
                num_parties,
                threshold,
                base,
                public_verification_key,
                decryption_shares_and_bases,
            )
            .is_ok());

        let ciphertext2: PaillierModulusSizedNumber = PaillierModulusSizedNumber::from_be_hex("07B839504B9E1D94DE3A0B72BB60C6DD17038E493876994B9C7753593368B2FD3D193883852121C127DAF4E575988FA731F52A6AD7617F13F4826EEBD25E278C0E462787D9FFC96B424C2843930C13E61A3B1C2505BF8EDE86FC3E2DBCA31B193ABE12F3840FCFBF8505145A94A794825B8EBE48DF25066997C2C4261925FEE83308EED9FCE8F5CE6E9E9074E7EC145608EED32F5D7FA00E65E63A3879F1B4B63FFEAA71A9E7F531F0A399F25E684A11B3F826680623599B9E1AA7EA00AC9326E1FE6826B7DE7457DF6CDCD94451268D474B412F821217322B77F8ECAB2ADA6EDE7BA4DF9355B13A3D71158F82AFCF16C8A4180BF59BB0CA1C59DC1E884D66DA3F8AA85D65EE9D9C32721843CAC4DCB7DFA83304FFD96280C8CCE464870BF1F5065699A61006011631EBD937B19BAAECD05CE11DA410265878049CFB3E2D1428B10D9C81B6239E221020166A4B72C41EDAA88E340002525B1DF67A7CC4BE21F62D17EEA266DAC7319044AD89BEC39DD77863E936499DCD1D787882939023402B5F5AD440DA8195679672E7E82C9FD0AF40B5184C97C3FBC626B4A32E3C8311492A0D105B7DB49BA39C225C9EB274790D2C40B6B461372CCE8516635D4D65955612A4CBEAE915E2C651282093213624466DF2901E3DF626A0935F1998E532AB01DB56678FD1D49EBEE51B75A31858DA87827A87E7D2FE858B92897B1F748CB27D");
        let decryption_share_base2 = ciphertext2
            .as_ring_element(&n2)
            .pow_bounded_exp(&PaillierModulusSizedNumber::from(2u8), 2)
            .pow_bounded_exp(&PaillierModulusSizedNumber::from(n_factorial), 3)
            .as_natural_number();
        let decryption_share2 = decryption_share_base2
            .as_ring_element(&n2)
            .pow_bounded_exp(
                &witness,
                secret_key_share_size_upper_bound(usize::from(num_parties), usize::from(threshold)),
            )
            .as_natural_number();

        let decryption_shares_and_bases = vec![
            (decryption_share_base, decryption_share),
            (decryption_share_base2, decryption_share2),
        ];

        let proof = ProofOfEqualityOfDiscreteLogs::batch_prove(
            n2,
            num_parties,
            threshold,
            witness,
            base,
            public_verification_key,
            decryption_shares_and_bases.clone(),
            &mut OsRng,
        )
        .unwrap();

        assert!(proof
            .batch_verify(
                n2,
                num_parties,
                threshold,
                base,
                public_verification_key,
                decryption_shares_and_bases,
            )
            .is_ok());
    }

    #[test]
    fn invalid_proof_fails_verification() {
        let n2 = N.square();
        let num_parties = 3;
        let threshold = 2;
        let n_factorial: u8 = 2 * 3;

        let base = BASE
            .as_ring_element(&n2)
            .pow_bounded_exp(&PaillierModulusSizedNumber::from(n_factorial), 3)
            .as_natural_number();
        let decryption_share_base = CIPHERTEXT
            .as_ring_element(&n2)
            .pow_bounded_exp(&PaillierModulusSizedNumber::from(2u8), 2)
            .pow_bounded_exp(&PaillierModulusSizedNumber::from(n_factorial), 3)
            .as_natural_number();

        // generate a random proof and make sure it fails
        let wrong_base = PaillierModulusSizedNumber::from_be_hex("391875311F6A7F18F7347C96A61922B21E5CA4F042A3BF5E7F46EA43AF927CB1806417A800CE327D45EC6846F3FBCF898F5BF8DE76A8A84B762E44043ADC1E2BED2C8BF7C017ADE77342DA758933360063BE7272C22467D98B99578BACBAE7D0B332CE246940F577B8A328F0DC2007A6E132C8B138A669940E81A499B10D5396658F9E8E6B4D01AB5E7A2B7401C11615628F53086DE498D4501B07C4F35D096E04608E129F09BC90DA051DE836FA143C48DCB968135C85784D02340D6EE45A8345127C6CC8A2C5AF837D64005307A64844A8198DCD0FA493DFB717AEB9022FA89B32F4643EF2F2C963586372241768D050B2AFE3A9092394E1AD49DFDB3E013D318E4D9162747F41CD4F4DBBA67642AD57563FA6A1203F2839B30D27F2D39AF50A70BA8337FA260A1AF6763D633F9CCF60F27C3D01A884F623A31977ADC62DDC2586CCF9C395C8DF3E513F92E377E9D11673BA1DB247D514CE8CBBC0BF2426167459914437077A020B710B22FE44BBC794FE4166175C5754137F0CE9B9B6DB8C622C4437D162E4731D3939E35413416710BB23B2A59FAED88765523E38ABB4134649C87A05935F1CAD26C6F3C61562EABF11ED607D4B7EB5B9A5C36405BAF548F88561B47625099BFE46B73CD2E4D6EF62A1A2A843297B8CAB546E46461C1293FC292C9C765CA3403C1C034B71973693E93C2DC3B4D8AFC872F6456B746742FF");
        let wrong_decryption_share_base = PaillierModulusSizedNumber::from_be_hex("458884DF955E54100E0E5F22DB059C993EE98BA75738B0F1A4383F9B38E5E79585F3290B04687C318CA471AF303E193BB303F1A659AD60204E3BF811F222BA4D14C92F3FC4B957E9718944E631373B9BA0E20F53F2260219B03F00D2691DA1E928489DDC9FC45F198FD162C8DBAC30653F4DEB3B00CFB58F534E93941B045CD54D4879BED79CD0E553D6DE0688E4FB7EBA375CD63FDE2E205387A4D30D7B0ED552D03E44AA17BB152BD8A05B449A15AB6DCB06BC912CE4691D2D2F0604A8B2218668416183F99923F9FB1BA3EFF1CE6D1CA3390DC062157CE7002AE6D5C3A580BA076F36308182C40B1E8C81140DDDA0E99FDC54C2A8330620A7C8048705E000AF78B3FA3EBF892157BC4CEB934B8E5822EAC596FC00E2D28F4B5372E80E5CF722D17035ABA8FF642C6ADE11D39E3E9DD9B034B5256E671B8B0C291D042C70BF2896E1ACD6BED1F1055EE01C368FC70C896A20479534C2A7300603524B7A6BA0206404AB289D5752BDD57C56B72CD47060224D9B43B2F8AC3D91AC605814A1FBB44C17B5283D0BDC56658B1D9823A74048CFE0A5001A80EC1F8764A96305C65C5B66F52C9A2D8C9C4F9247907716C6E18BA5F6747A59F25FA3F6A10BDCC5369481A3DB861FA1A95E3F2A5A6C054807E0386AF7FF8C6D3DFC81509FDC55E749E8C9EAB44D46C6A1E75AD364F0C178ACC62875BF626D9354283968AFF958FAD855");
        let wrong_public_verification_key = PaillierModulusSizedNumber::from_be_hex("891875311F6A7F18F7347C96A61922B21E5CA4F042A3BF5E7F46EA43AF927CB1806417A800CE327D45EC6846F3FBCF898F5BF8DE76A8A84B762E44043ADC1E2BED2C8BF7C017ADE77342DA758933360063BE7272C22467D98B99578BACBAE7D0B332CE246940F577B8A328F0DC2007A6E132C8B138A669940E81A499B10D5396658F9E8E6B4D01AB5E7A2B7401C11615628F53086DE498D4501B07C4F35D096E04608E129F09BC90DA051DE836FA143C48DCB968135C85784D02340D6EE45A8345127C6CC8A2C5AF837D64005307A64844A8198DCD0FA493DFB717AEB9022FA89B32F4643EF2F2C963586372241768D050B2AFE3A9092394E1AD49DFDB3E013D318E4D9162747F41CD4F4DBBA67642AD57563FA6A1203F2839B30D27F2D39AF50A70BA8337FA260A1AF6763D633F9CCF60F27C3D01A884F623A31977ADC62DDC2586CCF9C395C8DF3E513F92E377E9D11673BA1DB247D514CE8CBBC0BF2426167459914437077A020B710B22FE44BBC794FE4166175C5754137F0CE9B9B6DB8C622C4437D162E4731D3939E35413416710BB23B2A59FAED88765523E38ABB4134649C87A05935F1CAD26C6F3C61562EABF11ED607D4B7EB5B9A5C36405BAF548F88561B47625099BFE46B73CD2E4D6EF62A1A2A843297B8CAB546E46461C1293FC292C9C765CA3403C1C034B71973693E93C2DC3B4D8AFC872F6456B746742FF");
        let wrong_decryption_share = PaillierModulusSizedNumber::from_be_hex("058884DF955E54100E0E5F22DB059C993EE98BA75738B0F1A4383F9B38E5E79585F3290B04687C318CA471AF303E193BB303F1A659AD60204E3BF811F222BA4D14C92F3FC4B957E9718944E631373B9BA0E20F53F2260219B03F00D2691DA1E928489DDC9FC45F198FD162C8DBAC30653F4DEB3B00CFB58F534E93941B045CD54D4879BED79CD0E553D6DE0688E4FB7EBA375CD63FDE2E205387A4D30D7B0ED552D03E44AA17BB152BD8A05B449A15AB6DCB06BC912CE4691D2D2F0604A8B2218668416183F99923F9FB1BA3EFF1CE6D1CA3390DC062157CE7002AE6D5C3A580BA076F36308182C40B1E8C81140DDDA0E99FDC54C2A8330620A7C8048705E000AF78B3FA3EBF892157BC4CEB934B8E5822EAC596FC00E2D28F4B5372E80E5CF722D17035ABA8FF642C6ADE11D39E3E9DD9B034B5256E671B8B0C291D042C70BF2896E1ACD6BED1F1055EE01C368FC70C896A20479534C2A7300603524B7A6BA0206404AB289D5752BDD57C56B72CD47060224D9B43B2F8AC3D91AC605814A1FBB44C17B5283D0BDC56658B1D9823A74048CFE0A5001A80EC1F8764A96305C65C5B66F52C9A2D8C9C4F9247907716C6E18BA5F6747A59F25FA3F6A10BDCC5369481A3DB861FA1A95E3F2A5A6C054807E0386AF7FF8C6D3DFC81509FDC55E749E8C9EAB44D46C6A1E75AD364F0C178ACC62875BF626D9354283968AFF958FAD855");
        let wrong_response = ProofOfEqualityOfDiscreteLogsRandomnessSizedNumber::from_be_hex("00000000000000000000000000000000000000000000000000000000000000000000000000000000000000000000000000000000000000000000000000000000000000000000000000000000000000000000000000000000000000000000000000000000000000000000000000000000000000000000000000000000000000000000000000000000000000000000000000000000000000000000000000000000000000000000000000000000000000000000000000000000000000000000000000000000000000000000000000000000000000000000000000000000000000000000000000000000000000000000000000000000000000000000000000000000000000000000000000000000000000000000000000000000000000000000000000000000000000000000000000000000000000000000000000000000000000000000000000000000000000000000000000000000000000000000000000000000000000000000000000000000000000000000000000000000000000000000000000000000000000000000000000000000000000000000000000000000000000000000000000000000000000000000000000000000000000000000000000000000000000000000000000000000000000006BA5455A81AA6CF9307458F284A2111A6E77C404C43D11A5DEF115B3051A11D53279A377C41F9ADB2136AC6B77996531E797B13746A498B8D4B44397BCC6FE9F6F49099048A3054FC14730D289EA17C3A86372B28F9AFE28DA836B3564267748679C38683A76878A27FE0E2EF633EBDFF552C30B142F6E7DCCE5AA5C2B7992F1B8E8D688C6400912C82406C03D0F2DB38C9BAD3B8C96053C190C45310C6990294FD6A5D5037917F0B63EC5833CCA36696B1D710BA058919E5418615DA1B2A2ACBA089332C8E9C1A4667C9C57342737039AA00A11981A2F926FD523D09B9A9CE46B8C4B86397FDF79590A465124471B44CD499CC76E0C05C33DAFCB6CC3286ADFCC755ECEBA356BEC6D7220B652E4752E980B81FF7155430E1980F20CFB320D51606CB0FDEAA9ACA2472677FD0F156F695BD4FA6383F4C1A3C3D5550287F8341F88A8E91EF3F97858BAB2E67937204D99ECA8CD287F2112EA24AFB9717BE494CA8D4F7D1B1F1DB798E5EB49CBAA2FC502CDADEA8039E494DF47C9DFE07CC5D41F0ED73F4A5D57AC380DFF1A822223E4868F739BBB643E0CADB5930AFB1F9B63325038CF2F0EA67FEA16244CB5D01B3F587A5EC8152A372CC7F568F3BA36E479328874DA541233AFA4921033D00310A72541C0B4F6AEDC5A4CACB04D6C8D36B27EB0DE30D6E336BE3BC946CE86F23EFC4111EFB049D308D75FFE31F9B588BAC4F82BA2F2C0EF95DAE6B3344F5AC6201CF2027E95959DB8F239F6C3F503A94802F41AC3B1D8166C928A7336531CD65AEC7C0F0E1F0EF98AFD6193EBE6DDD222FC05E0964DFCB21DD341B52D15A0F78F0307BD069D9A36655834E44205C9B03856351BD14CF8F27655700F134868BEC7186096F846EECA36CC758BA2487ED9308BDBCD7D2AC10137DCB348AA62DA4DD10C035308B6E3BB34F692CBCDE28D8B1A5647F68D1828F8A24D4D503A0E38A056CDBBB2CE1CC5C11F10AC6A97F6611C3349F7FFFB09FB47DD1650D5EE5E79D981DE87B9E7ECC986687001E47915649591B1B79270EF0FF5247D637B94C694BAA4DCB693073567C17493663C4EC69A3F65B90E923E87FD2E148D57EE4A2F97494DA73755EEDD8BEF4E434C54CD9C9789BE39408A96AA5277E3A137EC3CADCF3740B52B78719074DC882C7571A3632CAA6AB7DD3A4EE5E5564B07FC13E6B5915760932D6D0CAF2C49999558AB709AC17D89A98E8CF9DD0B6A244DA6666C279DB59807E0789F3274B7DA48EFB14B99E894326FCDE63F03413D974B220FC9D2FEDC75CEFE222BE779091E51A7A53B1283E7036197319B1A00BA84143C8E7CC862D35EA0EE8874EFC3121A4854FF08E09C6041A839D33FAD8BFF642B0D922EB904E666CE0779B48BDC1A137404B86AD73B7FDDB854EDAC227E251C576A9614E26EE37637A02FE480211D52459405E4602686606A0A7B1941F9E06768021DF07650879B8348EE4DC396DBC3A445D5BE9998223F270C2B9D199CA828E263DDA73F932C143D53FCA9DCACF0E68B0BED4EFD1B29AB88B74B9AD06884FA4566C54A046649C75288C01FBE7C872AAB5AD7C37632BEC8A161D1F849C1D0A833C62148AE2F0E867D19F61A7BB71876A36CD81422F372225846114526D8B9FD2CB0A92571A89289DC5DBAECE89A3D271F10537ED67CD600CE2EDFBEDF8D98C99D4BB0FBDEDC5219107A0E732DBD5BE4FBBB3E98A909FC153C912C904C8734923811E40250D575986D6A93DA0B945280754FFA1CC1FC16DB91CB93FB4156E0042DB4D0CD4CB19EC218A75C7913E3DD7110461D37D70C2BC20C74A61B6EE6F95CC798B147C6F681F0223EAE9F949F22A0AB242EE52480C1EA8FE7744444948888797673D48A7539A3C9D130E991399CED24AB3657FF49B1EC2E8FFC840444AAF39E3A7D120050CF931342120E7C2448233D275D71BF3104422973DBCD0E295DAD6F09278CBC91B09619563AF49A32318A1751702AA65E2B231FD039FF90B618BCB75DCDCBB0AF4CCE9BE67654D13DC1A2EC68FC60D81A3D297963213437A1FBF1545183A7F42F68FFBB532F5360F2687847BE2E55A9FA26636D21A864DE368379108650F840B3647AA37894AA6594669B0C097ED1070E27A0F53BC2AB2754FBA0C8B00589AB2217388FBFD1DF502C9A62C2352BFBA843CFCDE632538192BB058E22E8EBC6F9953A70AB5374BC39CA85265C749207B382FDB2ADD1908F926EF82FC59ABE299A47AB96DD3357AC5858BF9F6AC9A8067B1A028B1E9FD82EAAE0839D83A4770466EA40C06ED500EB7F8181DCE995AB25FA142EE6ED0C20474B9665BF989B7C69E09CC3C1313FF751BCC1D4BC51F964560A910016F7E2DD05F2858B1C47693E481A82ED2B7FAB6EE5ABA29F74C6C97151E57911D7E3191AA7E95FA60DA3E9E7945A0289B52C771CA9ED7D18ECF5B35836E84358368C0F70ABAC1C398198865AD8810FDDDC2906A0A21B7B9D530A9A24DFD26DAD4DCFE5766F5C7A9E9196D2C1A2717159E618AEC84AF7F05EC4A0E51F3052433D7558F3476DB0510A0DB722E30087388A26C03B8F62BCA76931D18F348AF9ECB72BEFCC0154594E31EFF73B969C2EA7514E19D82935AB5BF3E89FDA5D9944DB862AA21D2E9C836D63584A31274D0DC9CF7F2BDD3281B68BDB3E967379CAEFD36A45D9DBD932D3FDC6FDFACAA7AD186B39ECAA571537443892B100BBF5733FAF6A97258F23A49806E5594862F701B91F9482E8E9426CE0CEE3009F102418959A72824EA14EDAF2D4977848E34C55238EB32C74759A8C071B5392D447D5788F2D6674B6F2F242868884BB2F72E32174804271B02438C55FA9F54A9B8DF6C831E85F2DACEDDE1C75E4A1BA489C2E92FD059F0230C0F3575DA75F4A458AA543A9334BAFB08BA658BCC3008E2C2048237FA441E70BB411FC1C9C565249A3AAAF2A63905A7874E45378CFF04534868547CD8050578B3F04DFAAC856C5CEAA5631FC1CE8FF868A5791774D54F60A4A2670002F225B5BF7B786E16E1D4AE126DC44C72CB8C6A47D8263B588E19DDB918631F2F7F41E4A6B3E4C1FAD7785E14F64FF44DC47DBDE33D76076961232DCF05CF3615F58C567D68C14C29A5B9EC3BC550510FCF0374CE037BA2DCC7CFFA8B8D44687506BBE57150300C63987559E86FE84F29B5BBD032292DAC2BED4657A7CBA7E6BA7BF2F068714A9225A8702D4734C55909289BFB5466E0777DF6807C4428AD6FCC75724147C5973FCCA3BE6202260A3E391749169F724A7C338D20F9C345A2FF025F4B9617D78E7698E09844BFA8B4FA1359D7BD4A247BA91D4C1011CD6DCF0A01B33AF5D55EE82148B3003B12B6FC0F4169A97518C581DF154B11116AECB1B0AE0496F6D39E29D7F49B96A4D78C4D7C98A6BA45050C83389FCC8C7EF396E16A01B80174E03301684D8E7680E59DD907DE9EB66E2DD595319278FA7E20DBF6DFBE5FFE655E2473537E4BC1B5A0AF7D4ED2E51E216C87671CE43E0C536F91D13D336921D83802E1A833817A3FB8A405AE3BF6E13503CAF0158F3013665268ACA4F4F8671EF3D3812943EECF3EAE07F945270078F2B51AD593B4C9B163FC4A5C6360A0844F35834C806703A830C60FF93C788AFCB75D5BB8034C16199615903E0AEE7F5C9EC5A34EC9A0D592144B8C521BA440ADDA019CCC1929693711DF6CBD4F121069C87F51E72F35402050756D4088D9C9134D496150F173E263F061F516167ECAAB65293B4DDBD2F9487A83FB0C93A80AD5E662784CDE0319FC183E36900D77C19180FF7815FE1FB4163091009FF43A13082E1B627436438690E355E8FC9259AABAAB3A0838BAB13BC8EBC719ECCE921830AABCF8EDC9BD3D3F67C1AD0F6EC08A356C1CE16EF068940023F94C8DE7905516B34550E44799170CB4FC836F6B7248A0B1EA1CE810B2946A0951F9D286F51EC8BEC1495E83F1A4CB115B820C6422BCF6AEC34219A8D46B42F76DC4156679ABA8BE4FC2D6ADBB0E73982244DD78E739549A40FFBF20639D9EF3FDDCEAFBFABAE5B11201E01F4049711EEDC2CAA501D95815616C05F91D8D8B80E5391A4F705DEB0F631804924F0C8D12D75C2778A0D6F2DB3AEA27128E933E0203D46F83C834C9B3B680ABC549EB1B724E8B61E0F2CD088E11338F8C16A96D24C7165544AFBF1A679DA309CE4269B7A9E22A027BF68A8B245D32F6DA035D1D738871D04254BD6C02DCF1F9664A8B9C67123EE725FE838B01ABAB890AF02271AD9B0CA67DBD33AD0EA3B8783D0EDDFFC27AA5EF06572D4423BE83282453AE2316C413322B6F1F624760FDD38152081AE4E4EC3757AB368589A73017B0CE70D5570408EB6AACBCC29F89BDB4F8A4FA8C77C6A2D24EF2EDC6989809BB27F2E02114F130FA0A3A5E7A1ACFEA233E9E527A4A40D05B651C900B8CAD8070923A1117070732B90D09F79F7CF20C6A2A963A54B0A127265672605A591C80BFE8B6D860E716554D48CA71D174A1665516E677F6822345DDC4A20EE072E7E4A293598866675466EB48CBD72E2F0FAEF9F2DB26A019E419B0BA53EAE7C12D4E0086F11447051AA2AE4873E61230B5A8C0BB382FE6B12AB5DB432B7BA1B2A7BDAFA0CBB41F51E9ECDC86D0F89A569849483D3CFD2A87F2CE37F9DBCEBE13560839CA8B34AFEE8C67EDF3814F0D4AA0F95E029620C07874D8E3C9C2907D4F7DD2ACF61C23A24719475B87A82316728A2373DCBF088B47F71EC975F7A0F654025697B497F1D1F1E75875A9B04AB86779B342C9FB0114441964C585536FD89C9F7601F2616CAFAD7160EE8BAE139DB27DC49A3F2B554713478BC9A1ACCFC0AF99805A65C7042F58CB4C130D13F526B1E9563B47B92639C9EF5958040A2EC90ED8B10D621CDE7CEA88B75099DB541530BB0CBC43F0B6A691A4835B83C2905A77413EB837F88911B15F8685064950771B2BD54D302BB04AF4C291D7D74D85E12C834842778874652672903B80A0DF152BB34BDE34C2DAC594EB7D7F0CE17F2AEB3FE52CF3F623E7A2967EAEC5C5E340E142947B09174AAE47F0C594739D988AEFE13B7C3FA64D38ACE3E04E6ACB8EBFA92D7CDDC194E713CF27EDA77B8F46C7717862BA03F481A13404110E68A6FCF8FD5CD8DFFF4FB05B3EE0A90565D62E2CF40B6");
        let wrong_base_randomizer = PaillierModulusSizedNumber::from_be_hex("1B8DC8C817CAF6ABF6B3BE337E6D723BABFC968213DFC5BE5E9B524B380A58BE0ADB12576177AFC3604D6DC28303D5F5A0B54303B033AA73C10DA59008C6B5806CE3C781096BBB32CBC3E5FF70B62A1D6F0525152E70F8FA5751249EF7B3E21DBB6DD735C11CA6282863B4FDA8FE2C993F03C3D5E008F28218FA57647F0526BCF355CB2D589DA8D2CEED3E2013B55A803300544368AF573184CC7472C9B33CB39B541E2D388384BA86E913A62B6C61D65755FD75CD79B7ACBF41EF8755E8C50C1E9D5D01B0FFCAEA990194EA41FC4591032C79517B10F2DBB23868300B222BE6DFA7B974A7BCAC395CAE72D655F2EDBFF6D6407DF874600CE7688EBFE440336681EA1A44395F67D1CC9D1C092B889D3049465D0FC21C74FA3642018A73C9510FDF6C89CE0AAC3DCC089A3092BC029F518548B2D158FBBDCEA4634D0EEDBA32E2A095886F995F5C3D6C146371F633145823DA4AAA022A62CF7F9D76597F6A550F41FEA5EC7310ED59E1134F5F86B84AFAD4911270361370B3313CD46F01CEDDCAEA1A580F5A4D3C58888F5802BEC2FED81AC7733D3399A5E6D9D3EF8B136906694709E0C0348EF083A0106AC41979289A41B0356362A85BA40A6AEA0191A83E5C48CE580FAA9AE1DE8462E8CEBDCB3BC879C5F5AFB4F2B136E057BFB314AB19CC64018F933647FA18BD4CB6F75BE614708EF748EDBA2A1BEDB115E8BBEB2B96CC");
        let wrong_decryption_share_randomizer = PaillierModulusSizedNumber::from_be_hex("2EAA0D625BD67781CFFCC4563365C37CDCEC8782B451703D4130F7B05E4D080EFF1668E8E96125EE991C45076AB92EFA40232A2C150A96A8DB72F9FB1E7EC57924A13465113ECF9CA575C312C11841C83935B81137B3172C5AB86CCF7EE400D525F5FDA24194F6BCEB4ECDA99EDCE509DDA1B5106EECE1962FFA65FE6B359E5524685ECB5C785B8B0F91744BB2B50EBEE981099AC4B66F6CCF01B1D16F6611D0846EAA44E20C4895CC77CC4CECD1A2AA34CCC97AE0D91C9438FBD0A59A66AB669BD35D78869DD9801C0B13CBBF202F8E21C21B4B76C006DE01A93DC708DE5777B1F305598DEC6552F92DB4166D10B784C6E897579265CA6C48721947F5CF0FC2B65C1EF15A0A62AF54478DD2E3275942A6D2E628C7FD56F1522DD6B251ECD129B93CDC76167A16B52711AB02315EA7D53C0F5F15403AC7BDC1DB3D65D714DA38ED350590D4ACB2B8CC6F4597C4CBCE311F8EA71B3B5783A3C57BACAA7D065EA12190DD982ADC78ECBE0F864016EDB59E9097D6D0DBECAA5F9E8272F1204246059AE42348DC978AF8F0E82BC13940559A7900AE10F343253F97611493EFA673FF74C695476A90FAD5AE734885C86C895F1CFF3E4731A3569F2295B119A46D48632BEB2576D0C0435E49C61FDFA0960C31E79D6BEFF0A1676F8F15A45B3E74B1905035DC3414B812B4253896CB04EDD6C9C4B9822FC2A2A567DEDB3F8730BBD2BD");

        let invalid_proof = ProofOfEqualityOfDiscreteLogs {
            base_randomizer: wrong_base_randomizer,
            decryption_share_base_randomizer: wrong_decryption_share_randomizer,
            response: wrong_response,
        };

        assert_eq!(
            invalid_proof
                .verify(
                    n2,
                    num_parties,
                    threshold,
                    base,
                    decryption_share_base,
                    wrong_public_verification_key,
                    wrong_decryption_share,
                )
                .err()
                .unwrap(),
            Error::ProofVerificationError()
        );

        assert_eq!(
            invalid_proof
                .batch_verify(
                    n2,
                    num_parties,
                    threshold,
                    base,
                    wrong_public_verification_key,
                    vec![(decryption_share_base, wrong_decryption_share)],
                )
                .err()
                .unwrap(),
            Error::ProofVerificationError()
        );

        let witness = WITNESS;

        let public_verification_key = base
            .as_ring_element(&n2)
            .pow_bounded_exp(
                &witness,
                secret_key_share_size_upper_bound(usize::from(num_parties), usize::from(threshold)),
            )
            .as_natural_number();

        let decryption_share = decryption_share_base
            .as_ring_element(&n2)
            .pow_bounded_exp(
                &witness,
                secret_key_share_size_upper_bound(usize::from(num_parties), usize::from(threshold)),
            )
            .as_natural_number();

        // Try to fool verification with zeroed out fields
        let crafted_proof = ProofOfEqualityOfDiscreteLogs {
            base_randomizer: PaillierModulusSizedNumber::ZERO,
            decryption_share_base_randomizer: PaillierModulusSizedNumber::ZERO,
            response: wrong_response,
        };

        assert_eq!(
            crafted_proof
                .verify(
                    n2,
                    num_parties,
                    threshold,
                    base,
                    decryption_share_base,
                    PaillierModulusSizedNumber::ZERO,
                    PaillierModulusSizedNumber::ZERO,
                )
                .err()
                .unwrap(),
            Error::InvalidParams()
        );

        assert_eq!(
            crafted_proof
                .batch_verify(
                    n2,
                    num_parties,
                    threshold,
                    base,
                    PaillierModulusSizedNumber::ZERO,
                    vec![(decryption_share_base, PaillierModulusSizedNumber::ZERO)],
                )
                .err()
                .unwrap(),
            Error::InvalidParams()
        );

        let two_n: PaillierModulusSizedNumber = N
            .resize()
            .wrapping_mul(&PaillierModulusSizedNumber::from(2u8));

        // Try to fool verification with fields that their square is zero mod N^2 (e.g. N)
        let crafted_proof = ProofOfEqualityOfDiscreteLogs {
            base_randomizer: two_n,
            decryption_share_base_randomizer: two_n,
            response: wrong_response,
        };

        assert_eq!(
            crafted_proof
                .verify(
                    n2,
                    num_parties,
                    threshold,
                    base,
                    decryption_share_base,
                    two_n,
                    two_n,
                )
                .err()
                .unwrap(),
            Error::InvalidParams()
        );

        assert_eq!(
            crafted_proof
                .batch_verify(
                    n2,
                    num_parties,
                    threshold,
                    base,
                    two_n,
                    vec![(decryption_share_base, two_n)],
                )
                .err()
                .unwrap(),
            Error::InvalidParams()
        );

        // Now generate a valid proof, and make sure that if we change any field it fails
        let valid_proof = ProofOfEqualityOfDiscreteLogs::prove(
            n2,
            num_parties,
            threshold,
            witness,
            base,
            decryption_share_base,
            public_verification_key,
            decryption_share,
            &mut OsRng,
        );

        let valid_batched_proof = ProofOfEqualityOfDiscreteLogs::batch_prove(
            n2,
            num_parties,
            threshold,
            witness,
            base,
            public_verification_key,
            vec![(decryption_share_base, decryption_share)],
            &mut OsRng,
        )
        .unwrap();

        // Assure that verification fails for random values
        assert_eq!(
            valid_proof
                .verify(
                    n2,
                    num_parties,
                    threshold,
                    wrong_base,
                    decryption_share_base,
                    public_verification_key,
                    decryption_share,
                )
                .err()
                .unwrap(),
            Error::ProofVerificationError()
        );

        assert_eq!(
            valid_batched_proof
                .batch_verify(
                    n2,
                    num_parties,
                    threshold,
                    wrong_base,
                    public_verification_key,
                    vec![(decryption_share_base, decryption_share)],
                )
                .err()
                .unwrap(),
            Error::ProofVerificationError()
        );

        assert_eq!(
            valid_proof
                .verify(
                    n2,
                    num_parties,
                    threshold,
                    base,
                    wrong_decryption_share_base,
                    public_verification_key,
                    decryption_share,
                )
                .err()
                .unwrap(),
            Error::ProofVerificationError()
        );

        assert_eq!(
            valid_batched_proof
                .batch_verify(
                    n2,
                    num_parties,
                    threshold,
                    base,
                    public_verification_key,
                    vec![(wrong_decryption_share_base, decryption_share)],
                )
                .err()
                .unwrap(),
            Error::ProofVerificationError()
        );

        assert_eq!(
            valid_proof
                .verify(
                    n2,
                    num_parties,
                    threshold,
                    base,
                    decryption_share_base,
                    wrong_public_verification_key,
                    decryption_share,
                )
                .err()
                .unwrap(),
            Error::ProofVerificationError()
        );

        assert_eq!(
            valid_batched_proof
                .batch_verify(
                    n2,
                    num_parties,
                    threshold,
                    base,
                    wrong_public_verification_key,
                    vec![(decryption_share_base, decryption_share)],
                )
                .err()
                .unwrap(),
            Error::ProofVerificationError()
        );

        assert_eq!(
            valid_proof
                .verify(
                    n2,
                    num_parties,
                    threshold,
                    base,
                    decryption_share_base,
                    public_verification_key,
                    wrong_decryption_share,
                )
                .err()
                .unwrap(),
            Error::ProofVerificationError()
        );

        assert_eq!(
            valid_batched_proof
                .batch_verify(
                    n2,
                    num_parties,
                    threshold,
                    base,
                    public_verification_key,
                    vec![(decryption_share_base, wrong_decryption_share)],
                )
                .err()
                .unwrap(),
            Error::ProofVerificationError()
        );

        let mut invalid_proof = valid_proof.clone();
        invalid_proof.base_randomizer = wrong_base_randomizer;
        assert_eq!(
            invalid_proof
                .verify(
                    n2,
                    num_parties,
                    threshold,
                    base,
                    decryption_share_base,
                    public_verification_key,
                    decryption_share,
                )
                .err()
                .unwrap(),
            Error::ProofVerificationError()
        );

        let mut invalid_batched_proof = valid_batched_proof.clone();
        invalid_batched_proof.base_randomizer = wrong_base_randomizer;
        assert_eq!(
            invalid_batched_proof
                .batch_verify(
                    n2,
                    num_parties,
                    threshold,
                    base,
                    public_verification_key,
                    vec![(decryption_share_base, decryption_share)],
                )
                .err()
                .unwrap(),
            Error::ProofVerificationError()
        );

        invalid_proof = valid_proof.clone();
        invalid_proof.decryption_share_base_randomizer = wrong_decryption_share_randomizer;
        assert_eq!(
            invalid_proof
                .verify(
                    n2,
                    num_parties,
                    threshold,
                    base,
                    decryption_share_base,
                    public_verification_key,
                    decryption_share,
                )
                .err()
                .unwrap(),
            Error::ProofVerificationError()
        );

        invalid_batched_proof = valid_batched_proof.clone();
        invalid_batched_proof.decryption_share_base_randomizer = wrong_decryption_share_randomizer;
        assert_eq!(
            invalid_batched_proof
                .batch_verify(
                    n2,
                    num_parties,
                    threshold,
                    base,
                    public_verification_key,
                    vec![(decryption_share_base, decryption_share)],
                )
                .err()
                .unwrap(),
            Error::ProofVerificationError()
        );

        invalid_proof = valid_proof;
        invalid_proof.response = wrong_response;
        assert_eq!(
            invalid_proof
                .verify(
                    n2,
                    num_parties,
                    threshold,
                    base,
                    decryption_share_base,
                    public_verification_key,
                    decryption_share,
                )
                .err()
                .unwrap(),
            Error::ProofVerificationError()
        );

        invalid_batched_proof = valid_batched_proof;
        invalid_batched_proof.response = wrong_response;
        assert_eq!(
            invalid_batched_proof
                .batch_verify(
                    n2,
                    num_parties,
                    threshold,
                    base,
                    public_verification_key,
                    vec![(decryption_share_base, decryption_share)],
                )
                .err()
                .unwrap(),
            Error::ProofVerificationError()
        );
    }
}

#[cfg(feature = "benchmarking")]
mod benches {
    use std::iter;

    use criterion::Criterion;
    use crypto_bigint::{NonZero, RandomMod};
    use rand_core::OsRng;

    use super::*;
    use crate::LargeBiPrimeSizedNumber;

    pub(crate) fn benchmark_proof_of_equality_of_discrete_logs(c: &mut Criterion) {
        let mut g = c.benchmark_group("dlog-equality");
        g.sample_size(10);

        let n = LargeBiPrimeSizedNumber::from_be_hex("97431848911c007fa3a15b718ae97da192e68a4928c0259f2d19ab58ed01f1aa930e6aeb81f0d4429ac2f037def9508b91b45875c11668cea5dc3d4941abd8fbb2d6c8750e88a69727f982e633051f60252ad96ba2e9c9204f4c766c1c97bc096bb526e4b7621ec18766738010375829657c77a23faf50e3a31cb471f72c7abecdec61bdf45b2c73c666aa3729add2d01d7d96172353380c10011e1db3c47199b72da6ae769690c883e9799563d6605e0670a911a57ab5efc69a8c5611f158f1ae6e0b1b6434bafc21238921dc0b98a294195e4e88c173c8dab6334b207636774daad6f35138b9802c1784f334a82cbff480bb78976b22bb0fb41e78fdcb8095");
        let n2 = n.square();

<<<<<<< HEAD
        for (threshold, num_parties) in [(6, 10), (67, 100), (667, 1000)] {
=======
        for (num_parties, threshold) in [(10, 16), (85, 128), (682, 1024)] {
>>>>>>> 6deb2ec5
            let witness_size_upper_bound =
                secret_key_share_size_upper_bound(usize::from(num_parties), usize::from(threshold));
            let witness = ProofOfEqualityOfDiscreteLogsRandomnessSizedNumber::random_mod(
                &mut OsRng,
                &NonZero::new(
                    ProofOfEqualityOfDiscreteLogsRandomnessSizedNumber::ONE
                        .shl_vartime(witness_size_upper_bound),
                )
                .unwrap(),
            );

            let base =
                PaillierModulusSizedNumber::random_mod(&mut OsRng, &NonZero::new(n2).unwrap());
            let ciphertext =
                PaillierModulusSizedNumber::random_mod(&mut OsRng, &NonZero::new(n2).unwrap());
            let decryption_share_base = ciphertext
                .as_ring_element(&n2)
                .pow_bounded_exp(&PaillierModulusSizedNumber::from(2u8), 2)
                .as_natural_number();
            let public_verification_key = base
                .as_ring_element(&n2)
                .pow_bounded_exp(&witness, witness_size_upper_bound)
                .as_natural_number();

            let decryption_share = decryption_share_base
                .as_ring_element(&n2)
                .pow_bounded_exp(&witness, witness_size_upper_bound)
                .as_natural_number();

            g.bench_function(
                format!("equality of discrete logs prove() for {num_parties} parties"),
                |bench| {
                    bench.iter(|| {
                        ProofOfEqualityOfDiscreteLogs::prove(
                            n2,
                            num_parties,
                            threshold,
                            witness,
                            base,
                            decryption_share_base,
                            public_verification_key,
                            decryption_share,
                            &mut OsRng,
                        )
                    });
                },
            );

            let proof = ProofOfEqualityOfDiscreteLogs::prove(
                n2,
                num_parties,
                threshold,
                witness,
                base,
                decryption_share_base,
                public_verification_key,
                decryption_share,
                &mut OsRng,
            );

            g.bench_function(
                format!("equality of discrete logs verify() for {num_parties} parties"),
                |bench| {
                    bench.iter(|| {
                        assert!(proof
                            .verify(
                                n2,
                                num_parties,
                                threshold,
                                base,
                                decryption_share_base,
                                public_verification_key,
                                decryption_share,
                            )
                            .is_ok());
                    });
                },
            );

            for batch_size in [10, 100, 1000] {
                let decryption_share_bases = iter::repeat_with(|| {
                    PaillierModulusSizedNumber::random_mod(&mut OsRng, &NonZero::new(n2).unwrap())
                        .as_ring_element(&n2)
                        .pow_bounded_exp(&PaillierModulusSizedNumber::from(2u8), 2)
                        .as_natural_number()
                })
                .take(batch_size);

                let decryption_shares_and_bases: Vec<(
                    PaillierModulusSizedNumber,
                    PaillierModulusSizedNumber,
                )> = decryption_share_bases
                    .map(|decryption_share_base| {
                        (
                            decryption_share_base,
                            decryption_share_base
                                .as_ring_element(&n2)
                                .pow_bounded_exp(&witness, witness_size_upper_bound)
                                .as_natural_number(),
                        )
                    })
                    .collect();

                g.bench_function(
                    format!("equality of discrete logs batch_prove() for {batch_size} decryptions and {num_parties} parties"),
                    |bench| {
                        bench.iter(|| {
                            ProofOfEqualityOfDiscreteLogs::batch_prove(
                                n2,
                                num_parties,
                                threshold,
                                witness,
                                base,
                                public_verification_key,
                                decryption_shares_and_bases.clone(),
                                &mut OsRng,
                            )
                        });
                    },
                );

                let batched_proof = ProofOfEqualityOfDiscreteLogs::batch_prove(
                    n2,
                    num_parties,
                    threshold,
                    witness,
                    base,
                    public_verification_key,
                    decryption_shares_and_bases.clone(),
                    &mut OsRng,
                )
                .unwrap();

                g.bench_function(
                    format!(
                        "equality of discrete logs batch_verify() for {batch_size} decryptions and {num_parties} parties"
                    ),
                    |bench| {
                        bench.iter(|| {
                            assert!(batched_proof
                                .batch_verify(
                                    n2,
                                    num_parties,
                                    threshold,
                                    base,
                                    public_verification_key,
                                    decryption_shares_and_bases.clone()
                                )
                                .is_ok());
                        });
                    },
                );
            }
        }

        g.finish();
    }
}<|MERGE_RESOLUTION|>--- conflicted
+++ resolved
@@ -1,22 +1,15 @@
 #[cfg(feature = "benchmarking")]
 pub(crate) use benches::benchmark_proof_of_equality_of_discrete_logs;
-<<<<<<< HEAD
 use crypto_bigint::{
     modular::runtime_mod::DynResidueParams, rand_core::CryptoRngCore, NonZero, RandomMod,
 };
-=======
-use crypto_bigint::{rand_core::CryptoRngCore, NonZero, RandomMod};
->>>>>>> 6deb2ec5
 use merlin::Transcript;
 #[cfg(feature = "parallel")]
 use rayon::prelude::*;
 use serde::{Deserialize, Serialize};
 
 use crate::{
-<<<<<<< HEAD
     multiexp::multi_exponentiate,
-=======
->>>>>>> 6deb2ec5
     proofs::{Error, Result, TranscriptProtocol},
     secret_key_share_size_upper_bound, AsNaturalNumber, AsRingElement,
     ComputationalSecuritySizedNumber, PaillierModulusSizedNumber,
@@ -122,7 +115,6 @@
         let base_randomizer = base
             .as_ring_element(&n2)
             .pow_bounded_exp(
-<<<<<<< HEAD
                 &randomizer,
                 witness_size_upper_bound + 2 * ComputationalSecuritySizedNumber::BITS,
             )
@@ -133,18 +125,6 @@
             .pow_bounded_exp(
                 &randomizer,
                 witness_size_upper_bound + 2 * ComputationalSecuritySizedNumber::BITS,
-=======
-                &randomizer,
-                witness_size_upper_bound + 2 * ComputationalSecuritySizedNumber::BITS,
-            )
-            .as_natural_number();
-
-        let decryption_share_base_randomizer = decryption_share_base
-            .as_ring_element(&n2)
-            .pow_bounded_exp(
-                &randomizer,
-                witness_size_upper_bound + 2 * ComputationalSecuritySizedNumber::BITS,
->>>>>>> 6deb2ec5
             )
             .as_natural_number();
 
@@ -513,28 +493,11 @@
             .map(|((a, _), c)| (*a, *c))
             .collect();
 
-<<<<<<< HEAD
         let batched_decryption_share_base: PaillierModulusSizedNumber = multi_exponentiate(
             bases_and_exponents,
             ComputationalSecuritySizedNumber::BITS,
             DynResidueParams::new(&n2),
         );
-=======
-        #[cfg(not(feature = "parallel"))]
-        let randomizers_decryption_shares_and_bases_iter =
-            randomizers_decryption_shares_and_bases.iter();
-        #[cfg(feature = "parallel")]
-        let randomizers_decryption_shares_and_bases_iter =
-            randomizers_decryption_shares_and_bases.par_iter();
-
-        let batched_decryption_share_base = randomizers_decryption_shares_and_bases_iter
-            .clone()
-            .map(|((decryption_share_base, _), randomizer)| {
-                decryption_share_base
-                    .as_ring_element(&n2)
-                    .pow_bounded_exp(randomizer, ComputationalSecuritySizedNumber::BITS)
-            });
->>>>>>> 6deb2ec5
 
         let bases_and_exponents: Vec<(
             PaillierModulusSizedNumber,
@@ -545,19 +508,10 @@
             .map(|((_, b), c)| (*b, *c))
             .collect();
 
-<<<<<<< HEAD
         let batched_decryption_share: PaillierModulusSizedNumber = multi_exponentiate(
             bases_and_exponents,
             ComputationalSecuritySizedNumber::BITS,
             DynResidueParams::new(&n2),
-=======
-        let batched_decryption_share = randomizers_decryption_shares_and_bases_iter.map(
-            |((_, decryption_share), randomizer)| {
-                decryption_share
-                    .as_ring_element(&n2)
-                    .pow_bounded_exp(randomizer, ComputationalSecuritySizedNumber::BITS)
-            },
->>>>>>> 6deb2ec5
         );
 
         Ok((
@@ -1173,11 +1127,7 @@
         let n = LargeBiPrimeSizedNumber::from_be_hex("97431848911c007fa3a15b718ae97da192e68a4928c0259f2d19ab58ed01f1aa930e6aeb81f0d4429ac2f037def9508b91b45875c11668cea5dc3d4941abd8fbb2d6c8750e88a69727f982e633051f60252ad96ba2e9c9204f4c766c1c97bc096bb526e4b7621ec18766738010375829657c77a23faf50e3a31cb471f72c7abecdec61bdf45b2c73c666aa3729add2d01d7d96172353380c10011e1db3c47199b72da6ae769690c883e9799563d6605e0670a911a57ab5efc69a8c5611f158f1ae6e0b1b6434bafc21238921dc0b98a294195e4e88c173c8dab6334b207636774daad6f35138b9802c1784f334a82cbff480bb78976b22bb0fb41e78fdcb8095");
         let n2 = n.square();
 
-<<<<<<< HEAD
         for (threshold, num_parties) in [(6, 10), (67, 100), (667, 1000)] {
-=======
-        for (num_parties, threshold) in [(10, 16), (85, 128), (682, 1024)] {
->>>>>>> 6deb2ec5
             let witness_size_upper_bound =
                 secret_key_share_size_upper_bound(usize::from(num_parties), usize::from(threshold));
             let witness = ProofOfEqualityOfDiscreteLogsRandomnessSizedNumber::random_mod(
