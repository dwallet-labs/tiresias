--- conflicted
+++ resolved
@@ -13,11 +13,7 @@
 };
 
 /// A proof of equality of discrete logarithms, utilized to validate threshold
-<<<<<<< HEAD
-/// decryptions performed by the parties.
-=======
 /// decryption performed by the parties.
->>>>>>> 5ea9dafb
 ///
 /// This proves the following language:
 ///         $L_{\EDL^2}[N,\tilde g,a;x] = \{(\tilde h,b) \mid \tilde h\in \ZZ_{N^2}^* \wedge
@@ -340,17 +336,6 @@
     ///
     /// Implements PROTOCOL 4.2 from Section 4.4. of the paper.
     pub fn batch_prove(
-<<<<<<< HEAD
-        // The Paillier modulus
-        n2: PaillierModulusSizedNumber,
-        // The witness $d$ (the secret key share in threshold decryption)
-        witness: PaillierModulusSizedNumber,
-        // The base $\tilde{g}$
-        base: PaillierModulusSizedNumber,
-        // The public verification key $v_j=g^{n!d_j}$
-        public_verification_key: PaillierModulusSizedNumber,
-        // The decryption share bases ${\tilde{h_i}}_i={\ct^i^{2n!}\in\ZZ_{N^2}^*}$ where ${\ct^i}$
-=======
         // Paillier modulus
         n2: PaillierModulusSizedNumber,
         // Witness $d$ (the secret key share in threshold decryption)
@@ -360,7 +345,6 @@
         // Public verification key $v_j=g^{n!d_j}$
         public_verification_key: PaillierModulusSizedNumber,
         // Decryption share bases ${\tilde{h_i}}_i={\ct^i^{2n!}\in\ZZ_{N^2}^*}$ where ${\ct^i}$
->>>>>>> 5ea9dafb
         // are the ciphertexts to be decrypted and their matching decryption shares
         // ${\ct^i_j}_i = {{\tilde{h_i}^x}}_i$
         decryption_shares_and_bases: Vec<(PaillierModulusSizedNumber, PaillierModulusSizedNumber)>,
@@ -392,15 +376,6 @@
     /// Implements PROTOCOL 4.2 from Section 4.4. of the paper.
     pub fn batch_verify(
         &self,
-<<<<<<< HEAD
-        // The Paillier modulus
-        n2: PaillierModulusSizedNumber,
-        // The base $\tilde{g}$
-        base: PaillierModulusSizedNumber,
-        // The public verification key $v_j=g^{n!d_j}$
-        public_verification_key: PaillierModulusSizedNumber,
-        // The decryption share bases ${\tilde{h_i}}_i={\ct^i^{2n!}\in\ZZ_{N^2}^*}$ where ${\ct^i}$
-=======
         // Paillier modulus
         n2: PaillierModulusSizedNumber,
         // Base $\tilde{g}$
@@ -408,7 +383,6 @@
         // Public verification key $v_j=g^{n!d_j}$
         public_verification_key: PaillierModulusSizedNumber,
         // Decryption share bases ${\tilde{h_i}}_i={\ct^i^{2n!}\in\ZZ_{N^2}^*}$ where ${\ct^i}$
->>>>>>> 5ea9dafb
         // are the ciphertexts to be decrypted and their matching decryption shares
         // ${\ct^i_j}_i = {{\tilde{h_i}^d}}_i$
         decryption_shares_and_bases: Vec<(PaillierModulusSizedNumber, PaillierModulusSizedNumber)>,
@@ -464,18 +438,6 @@
             .len())
             .map(|_| {
                 // The `.challenge` method mutates `transcript` by adding the label to it.
-<<<<<<< HEAD
-                // Although the same label is used for all values, each value will be a digest of
-                // different values (i.e. it will hold a different "multiple" of the
-                // label inside the digest) and will therefore be unique
-                let challenge: ComputationalSecuritySizedNumber =
-                    transcript.challenge(b"challenge");
-                challenge
-            })
-            .collect();
-
-        let randomizers_ciphertexts_and_decryption_shares: Vec<(
-=======
                 // Although the same label is used for all values,
                 // each value will be a digest of different values
                 // (i.e. it will hold different `multiple` of the label inside the digest),
@@ -485,7 +447,6 @@
             .collect();
 
         let randomizers_decryption_shares_and_bases: Vec<(
->>>>>>> 5ea9dafb
             (PaillierModulusSizedNumber, PaillierModulusSizedNumber),
             ComputationalSecuritySizedNumber,
         )> = decryption_shares_and_bases
@@ -496,18 +457,6 @@
 
         #[cfg(not(feature = "parallel"))]
         let randomizers_decryption_shares_and_bases_iter =
-<<<<<<< HEAD
-            randomizers_ciphertexts_and_decryption_shares.iter();
-        #[cfg(feature = "parallel")]
-        let randomizers_decryption_shares_and_bases_iter =
-            randomizers_ciphertexts_and_decryption_shares.par_iter();
-
-        let batched_decryption_share_base = randomizers_decryption_shares_and_bases_iter
-            .clone()
-            .map(|((ciphertext, _), randomizer)| {
-                <PaillierRingElement as Pow<ComputationalSecuritySizedNumber>>::pow(
-                    &ciphertext.as_ring_element(&n2),
-=======
             randomizers_decryption_shares_and_bases.iter();
         #[cfg(feature = "parallel")]
         let randomizers_decryption_shares_and_bases_iter =
@@ -518,7 +467,6 @@
             .map(|((decryption_share_base, _), randomizer)| {
                 <PaillierRingElement as Pow<ComputationalSecuritySizedNumber>>::pow(
                     &decryption_share_base.as_ring_element(&n2),
->>>>>>> 5ea9dafb
                     randomizer,
                 )
             });
@@ -627,14 +575,6 @@
     #[test]
     fn valid_batched_proof_verifies() {
         let n2 = N.square();
-<<<<<<< HEAD
-
-        let decryption_share_base = CIPHERTEXT
-            .as_ring_element(&n2)
-            .pow_bounded_exp(&PaillierModulusSizedNumber::from(2u8), 2)
-            .as_natural_number();
-        let public_verification_key = BASE
-=======
         let n_factorial: u8 = 2 * 3;
 
         let base = BASE
@@ -647,7 +587,6 @@
             .pow_bounded_exp(&PaillierModulusSizedNumber::from(n_factorial), 3)
             .as_natural_number();
         let public_verification_key = base
->>>>>>> 5ea9dafb
             .as_ring_element(&n2)
             .pow(&SECRET_KEY)
             .as_natural_number();
@@ -656,25 +595,14 @@
             .pow(&SECRET_KEY)
             .as_natural_number();
 
-<<<<<<< HEAD
-        let squared_ciphertexts_and_decryption_shares =
-            vec![(decryption_share_base, decryption_share)];
-=======
         let decryption_shares_and_bases = vec![(decryption_share_base, decryption_share)];
->>>>>>> 5ea9dafb
 
         let proof = ProofOfEqualityOfDiscreteLogs::batch_prove(
             n2,
             SECRET_KEY,
-<<<<<<< HEAD
-            BASE,
-            public_verification_key,
-            squared_ciphertexts_and_decryption_shares.clone(),
-=======
             base,
             public_verification_key,
             decryption_shares_and_bases.clone(),
->>>>>>> 5ea9dafb
             &mut OsRng,
         )
         .unwrap();
@@ -682,15 +610,9 @@
         assert!(proof
             .batch_verify(
                 n2,
-<<<<<<< HEAD
-                BASE,
-                public_verification_key,
-                squared_ciphertexts_and_decryption_shares,
-=======
                 base,
                 public_verification_key,
                 decryption_shares_and_bases,
->>>>>>> 5ea9dafb
             )
             .is_ok());
 
@@ -698,21 +620,14 @@
         let decryption_share_base2 = ciphertext2
             .as_ring_element(&n2)
             .pow_bounded_exp(&PaillierModulusSizedNumber::from(2u8), 2)
-<<<<<<< HEAD
-=======
             .pow_bounded_exp(&PaillierModulusSizedNumber::from(n_factorial), 3)
->>>>>>> 5ea9dafb
             .as_natural_number();
         let decryption_share2 = decryption_share_base2
             .as_ring_element(&n2)
             .pow(&SECRET_KEY)
             .as_natural_number();
 
-<<<<<<< HEAD
-        let squared_ciphertexts_and_decryption_shares = vec![
-=======
         let decryption_shares_and_bases = vec![
->>>>>>> 5ea9dafb
             (decryption_share_base, decryption_share),
             (decryption_share_base2, decryption_share2),
         ];
@@ -720,15 +635,9 @@
         let proof = ProofOfEqualityOfDiscreteLogs::batch_prove(
             n2,
             SECRET_KEY,
-<<<<<<< HEAD
-            BASE,
-            public_verification_key,
-            squared_ciphertexts_and_decryption_shares.clone(),
-=======
             base,
             public_verification_key,
             decryption_shares_and_bases.clone(),
->>>>>>> 5ea9dafb
             &mut OsRng,
         )
         .unwrap();
@@ -736,15 +645,9 @@
         assert!(proof
             .batch_verify(
                 n2,
-<<<<<<< HEAD
-                BASE,
-                public_verification_key,
-                squared_ciphertexts_and_decryption_shares,
-=======
                 base,
                 public_verification_key,
                 decryption_shares_and_bases,
->>>>>>> 5ea9dafb
             )
             .is_ok());
     }
@@ -1180,11 +1083,7 @@
         });
 
         for batch_size in [10, 100, 1000] {
-<<<<<<< HEAD
-            let squared_ciphertexts = iter::repeat_with(|| {
-=======
             let decryption_share_bases = iter::repeat_with(|| {
->>>>>>> 5ea9dafb
                 PaillierModulusSizedNumber::random_mod(&mut OsRng, &NonZero::new(n2).unwrap())
                     .as_ring_element(&n2)
                     .pow_bounded_exp(&PaillierModulusSizedNumber::from(2u8), 2)
@@ -1192,16 +1091,6 @@
             })
             .take(batch_size);
 
-<<<<<<< HEAD
-            let squared_ciphertexts_and_decryption_shares: Vec<(
-                PaillierModulusSizedNumber,
-                PaillierModulusSizedNumber,
-            )> = squared_ciphertexts
-                .map(|ciphertext| {
-                    (
-                        ciphertext,
-                        ciphertext
-=======
             let decryption_shares_and_bases: Vec<(
                 PaillierModulusSizedNumber,
                 PaillierModulusSizedNumber,
@@ -1210,7 +1099,6 @@
                     (
                         decryption_share_base,
                         decryption_share_base
->>>>>>> 5ea9dafb
                             .as_ring_element(&n2)
                             .pow(&secret_key_share)
                             .as_natural_number(),
@@ -1227,11 +1115,7 @@
                             secret_key_share,
                             base,
                             public_verification_key,
-<<<<<<< HEAD
-                            squared_ciphertexts_and_decryption_shares.clone(),
-=======
                             decryption_shares_and_bases.clone(),
->>>>>>> 5ea9dafb
                             &mut OsRng,
                         )
                     });
@@ -1243,11 +1127,7 @@
                 secret_key_share,
                 base,
                 public_verification_key,
-<<<<<<< HEAD
-                squared_ciphertexts_and_decryption_shares.clone(),
-=======
                 decryption_shares_and_bases.clone(),
->>>>>>> 5ea9dafb
                 &mut OsRng,
             )
             .unwrap();
@@ -1261,11 +1141,7 @@
                                 n2,
                                 base,
                                 public_verification_key,
-<<<<<<< HEAD
-                                squared_ciphertexts_and_decryption_shares.clone()
-=======
                                 decryption_shares_and_bases.clone()
->>>>>>> 5ea9dafb
                             )
                             .is_ok());
                     });
