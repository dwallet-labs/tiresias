#[cfg(feature = "benchmarking")]
pub(crate) use benches::benchmark_proof_of_equality_of_discrete_logs;
use crypto_bigint::{rand_core::CryptoRngCore, Pow, Random};
use merlin::Transcript;
#[cfg(feature = "parallel")]
use rayon::prelude::*;
use serde::{Deserialize, Serialize};

use crate::{
    proofs::TranscriptProtocol, AsNaturalNumber, AsRingElement, ComputationalSecuritySizedNumber,
    PaillierModulusSizedNumber, PaillierRingElement,
    ProofOfEqualityOfDiscreteLogsRandomnessSizedNumber,
};

<<<<<<< HEAD
/// A proof of equality of discrete logs, which is utilized to prove the validity of threshold
/// decryptions by the parties.
=======
/// A proof of equality of discrete logs, which is utilized to prove the validity of decryption
/// shares sent by each party.
>>>>>>> 067aae18
///
/// This proves the following language:
///         $L_{\EDL^2}[N,\tilde g,a;x] = \{(\tilde h,b) \mid \tilde h\in \ZZ_{N^2}^* \wedge
/// a=\tilde g^{2x} \wedge b=\tilde h^{2x} \}$
///
/// Where, for the usecase of threshold Paillier:
///     - $g'\gets\ZZ_{N^2}^*$ is a random element sampled and published in the setup, and we set
///       $\tilde{g}={g'}^{\Delta_n}$
///     - For prover $P_j$, $a$ is the public verification key $v_j=g^{n!d_j}$.
///     - For prover $P_j$, the witness $x$ is simply its secret key share $d_j$.
///     - $\tilde{h}=\ct^{2n!}\in\ZZ_{N^2}^*$ where $\ct$ is the ciphertext to be decrypted.
///     - For prover $P_j$, $b$ is set to the decryption share of $\ct$, namely,
///       $\ct_j=\ct^{2n!d_j}$.
#[derive(Debug, Clone, Serialize, Deserialize)]
pub struct ProofOfEqualityOfDiscreteLogs {
<<<<<<< HEAD
    // The base randomizer $u=g^r \in \mathbb{Z}_{N^2}^*$.
    base_randomizer: PaillierModulusSizedNumber,
    // The decryption share base randomizer $v=h^r \in \mathbb{Z}_{N^2}^*$.
    decryption_share_base_randomizer: PaillierModulusSizedNumber,
    // The response $z \in \mathbb{Z}$.
=======
    // Base randomizer $u=g^r \in \mathbb{Z}_{N^2}^*$.
    base_randomizer: PaillierModulusSizedNumber,
    // Decryption share base randomizer $v=h^r \in \mathbb{Z}_{N^2}^*$.
    decryption_share_base_randomizer: PaillierModulusSizedNumber,
    // Response $z \in \mathbb{Z}$.
>>>>>>> 067aae18
    response: ProofOfEqualityOfDiscreteLogsRandomnessSizedNumber,
}

#[derive(thiserror::Error, Debug, PartialEq)]
pub enum Error {
    #[error("Invalid Params")]
    InvalidParams(),

    #[error("Invalid proof - didn't satisfy the proof equation")]
    ProofVerificationError(),
}

pub type Result<T> = std::result::Result<T, Error>;

impl ProofOfEqualityOfDiscreteLogs {
    /// Create a `ProofOfEqualityOfDiscreteLogs` that proves the equality of the discrete logs of $a
<<<<<<< HEAD
    /// = g^d$ and $b = h^d$ in zero-knowledge (i.e. without revealing the witness `d`).
    /// Where, for the usecase of threshold Paillier:
    ///     - For prover $P_j$, the `witness` $x$ is simply its secret key share $d_j$.
    ///     - `base` $\tilde{g}={g'}^{\Delta_n}$ where $g'\gets\ZZ_{N^2}^*$ is a random element
    ///       sampled and published in the setup. The proof is constructed over $g=\tilde{g}^{2}
    ///       \in\QR_{N^2}$, which is the actual `base` for the proof.
    ///     - For prover $P_j$, $a$ is the `public_verification_key` $v_j=g^{n!d_j}$. The proof is
    ///       constructed over $a=\tilde{g}^2x \in\QR_{N^2}$, which is the actual
    ///       `decryption_share_base` for the proof.
    ///     - `decryption_share_base` $\tilde{h}=\ct^{2n!}\in\ZZ_{N^2}^*$ where $\ct$ is the
    ///       ciphertext to be decrypted. The proof is constructed over $h=\tilde{h}^2
    ///       \in\QR_{N^2}$, which is the actual `decryption_share_base` for the proof.
    ///     - For prover $P_j$, $b$ is set to the `decryption_share` of $\ct$, namely,
    ///       $\ct_j=\ct^{2n!d_j}$. The proof is constructed over $b=\tilde{h}^2x \in\QR_{N^2}$,
    ///       which is the actual `decryption_share_base` for the proof.
    ///
    /// Implements PROTOCOL 4.1 from Section 4.2. of the paper.
    ///
    /// ## Example
    /// ```rust
    /// use std::collections::HashMap;
    /// use crypto_bigint::modular::runtime_mod::{DynResidue, DynResidueParams};
    /// use rand_core::OsRng;
    /// use threshold_paillier::{LargeBiPrimeSizedNumber, PaillierModulusSizedNumber, EncryptionKey, ProofOfEqualityOfDiscreteLogs};
    ///
    /// let n: LargeBiPrimeSizedNumber = LargeBiPrimeSizedNumber::from_be_hex("97431848911c007fa3a15b718ae97da192e68a4928c0259f2d19ab58ed01f1aa930e6aeb81f0d4429ac2f037def9508b91b45875c11668cea5dc3d4941abd8fbb2d6c8750e88a69727f982e633051f60252ad96ba2e9c9204f4c766c1c97bc096bb526e4b7621ec18766738010375829657c77a23faf50e3a31cb471f72c7abecdec61bdf45b2c73c666aa3729add2d01d7d96172353380c10011e1db3c47199b72da6ae769690c883e9799563d6605e0670a911a57ab5efc69a8c5611f158f1ae6e0b1b6434bafc21238921dc0b98a294195e4e88c173c8dab6334b207636774daad6f35138b9802c1784f334a82cbff480bb78976b22bb0fb41e78fdcb8095");
    /// let n2 = n.square();
    /// let decryption_key_share: PaillierModulusSizedNumber = PaillierModulusSizedNumber::from_be_hex("366E9B246DB913DF2421C04ABE53340FC2A4510AC9C3297F50C4B791D4E94FC0CB122283BECD04228E229A836CF7DC04B7A4C17821A9AB5D0998587680354D9D22A420235BAC1AEF04066F42C1A1A867DAE1118D8E5015DAE22F9E3ECD5FFFF0F972C1E766DCACD9BEAAE9BE454AE08845A01FC9D3A62493A64E288DC28475DCA5E7016A780533C8A2EFF45C367FB591D33473253A20C90E88B0C338153D6E9494B12184246D040005D70B36F6BDAD1BE32B92CA50E5B0365C866308C770927F317C1A476C94CE013CEEB021E4CF742119D59AA7B545EDD3536282153BE41DADF85CA65392F227D326DECA23EB2AD4D0D4EFAED6A3BD7E91DC55A9C88EE3242543EF1D92E892298C201AAC81E3CBA58186D0BC1388D6EEA325265F922FBCDC4C58A29BBD54E99E1B9F4B78BAD4F0CCFE733EE69C04859EACE9DB6541567287F0CA5E7D50153CF554470422E2638DED6115C20D46396779CEB3048C58D7B0C183E627D5E4E04DD9CDF6333A278457873C0DB73F8F90264D4B52B4ACC1AF9651D1C7D6C51FEF7AF78EB0F8BECD969F058281B95DED93D31895FF0464D6F990C2F4B582659B18917C25B406C6DAB573500FADC423FA474F6F939C5C7D6505DA583D47BCFC93CAB94B57850A0668A7489D30A0088DDEA971AA82DF1A3CBCD02749DC60C07D6C186B8F0D6DB94FB9B8FE4A5A56142D68410B65830D6ECC6CBC99C7DF");
    /// let encryption_key = EncryptionKey::new(n);
    /// let (t, n) = (2, 3);
    /// let plaintext = LargeBiPrimeSizedNumber::from(42u8);
    /// let ciphertext = encryption_key.encrypt(&plaintext, &mut OsRng);
    /// let params = DynResidueParams::new(&n2);
    /// let decryption_share_base = DynResidue::new(&ciphertext, params)
    ///            .pow_bounded_exp(&PaillierModulusSizedNumber::from(2u16 * (2 * 3)), 4)
    ///            .retrieve();
    /// let decryption_share = DynResidue::new(&decryption_share_base, params)
    ///            .pow(&decryption_key_share)
    ///            .retrieve();
    /// let base = PaillierModulusSizedNumber::from_be_hex("03B4EFB895D3A85104F1F93744F9DB8924911747DE87ACEC55F1BF37C4531FD7F0A5B498A943473FFA65B89A04FAC2BBDF76FF14D81EB0A0DAD7414CF697E554A93C8495658A329A1907339F9438C1048A6E14476F9569A14BD092BCB2730DCE627566808FD686008F46A47964732DC7DCD2E6ECCE83F7BCCAB2AFDF37144ED153A118B683FF6A3C6971B08DE53DA5D2FEEF83294C21998FC0D1E219A100B6F57F2A2458EA9ABCFA8C5D4DF14B286B71BF5D7AD4FFEEEF069B64E0FC4F1AB684D6B2F20EAA235892F360AA2ECBF361357405D77E5023DF7BEDC12F10F6C35F3BE1163BC37B6C97D62616260A2862F659EB1811B1DDA727847E810D0C2FA120B18E99C9008AA4625CF1862460F8AB3A41E3FDB552187E0408E60885391A52EE2A89DD2471ECBA0AD922DEA0B08474F0BED312993ECB90C90C0F44EF267124A6217BC372D36F8231EB76B0D31DDEB183283A46FAAB74052A01F246D1C638BC00A47D25978D7DF9513A99744D8B65F2B32E4D945B0BA3B7E7A797604173F218D116A1457D20A855A52BBD8AC15679692C5F6AC4A8AF425370EF1D4184322F317203BE9678F92BFD25C7E6820D70EE08809424720249B4C58B81918DA02CFD2CAB3C42A02B43546E64430F529663FCEFA51E87E63F0813DA52F3473506E9E98DCD3142D830F1C1CDF6970726C190EAE1B5D5A26BC30857B4DF639797895E5D61A5EE");
    /// let base = DynResidue::new(&base, params)
    ///            .pow_bounded_exp(&PaillierModulusSizedNumber::from(2u8 * 3), 3)
    ///            .retrieve();
    /// let public_verification_key = DynResidue::new(&base, params)
    ///         .pow(&decryption_key_share)
    ///         .retrieve();
    /// let proof = ProofOfEqualityOfDiscreteLogs::prove(n2, decryption_key_share, base, decryption_share_base, public_verification_key, decryption_share, &mut OsRng);
    /// ```
    pub fn prove(
        // The Paillier modulus
        n2: PaillierModulusSizedNumber,
        // The witness $d$ (the secret key share in threshold decryption)
        witness: PaillierModulusSizedNumber,
        // The base $\tilde{g}$
        base: PaillierModulusSizedNumber,
        // The decryption share base $\tilde{h}=\ct^{2n!}\in\ZZ_{N^2}^*$ where $\ct$ is the
        // ciphertext to be decrypted
        decryption_share_base: PaillierModulusSizedNumber,
        // The public verification key $v_j=g^{n!d_j}$
        public_verification_key: PaillierModulusSizedNumber,
        // The decryption share $\ct_j=\ct^{2n!d_j}$
=======
    /// a = g^x$ and $b = h^x$ in zero-knowledge (i.e. without revealing the witness `x`).
    /// Implements PROTOCOL 4.1 from Section 4.2. of the paper.
    pub fn prove(
        // The Paillier modulus
        n2: PaillierModulusSizedNumber,
        // Witness $x$ (the secret key share $d_j$ in threshold decryption)
        witness: PaillierModulusSizedNumber,
        // Base $\tilde{g}$
        base: PaillierModulusSizedNumber,
        // Decryption share base $\tilde{h}=\ct^{2n!}\in\ZZ_{N^2}^*$ where $\ct$ is the
        // ciphertext to be decrypted
        decryption_share_base: PaillierModulusSizedNumber,
        // Public verification key $v_j=g^{n!d_j}$
        public_verification_key: PaillierModulusSizedNumber,
        // Decryption share $\ct_j=\ct^{2n!d_j}$
>>>>>>> 067aae18
        decryption_share: PaillierModulusSizedNumber,
        rng: &mut impl CryptoRngCore,
    ) -> ProofOfEqualityOfDiscreteLogs {
        let (base, _, decryption_shares_and_bases, mut transcript) = Self::setup_protocol(
            n2,
            base,
            public_verification_key,
            vec![(decryption_share_base, decryption_share)],
        );
<<<<<<< HEAD

        let (decryption_share_base, _) = decryption_shares_and_bases.first().unwrap();

        Self::prove_inner(
            n2,
            witness,
            base,
            *decryption_share_base,
            &mut transcript,
            rng,
        )
    }

=======

        let (decryption_share_base, _) = decryption_shares_and_bases.first().unwrap();

        Self::prove_inner(
            n2,
            witness,
            base,
            *decryption_share_base,
            &mut transcript,
            rng,
        )
    }

>>>>>>> 067aae18
    fn prove_inner(
        n2: PaillierModulusSizedNumber,
        witness: PaillierModulusSizedNumber,
        base: PaillierModulusSizedNumber,
        decryption_share_base: PaillierModulusSizedNumber,
        transcript: &mut Transcript,
        rng: &mut impl CryptoRngCore,
    ) -> ProofOfEqualityOfDiscreteLogs {
        // Sample $r \leftarrow [0,2^{2\kappa}N^2)$, where k is the security parameter.
        // Note that we use 4096-bit instead of N^2 and that's even better.
        let randomizer = ProofOfEqualityOfDiscreteLogsRandomnessSizedNumber::random(rng);

        let base_randomizer = <PaillierRingElement as Pow<
            ProofOfEqualityOfDiscreteLogsRandomnessSizedNumber,
        >>::pow(&base.as_ring_element(&n2), &randomizer)
        .as_natural_number();

        let decryption_share_base_randomizer =
            <PaillierRingElement as Pow<ProofOfEqualityOfDiscreteLogsRandomnessSizedNumber>>::pow(
                &decryption_share_base.as_ring_element(&n2),
                &randomizer,
            )
            .as_natural_number();

        let challenge = Self::compute_challenge(
            base_randomizer,
            decryption_share_base_randomizer,
            transcript,
        );

        // $e*d$ is a 128-bit number $e$, multiplied by a 4096-bit number $d$ => (4096 + 128)-bit
        // number. $r$ is a (256+4096)-bit number, so to get $z = r - e*d$, which will
        // never overflow (r is sampled randomly, the probability for $r < e*d$
        // is smaller than $1/2^128$ which is the computational security parameter.
        //
        // This results in a (4096 + 256)-bit number $z$
        let response = randomizer.wrapping_sub(&((challenge * witness).into()));

        ProofOfEqualityOfDiscreteLogs {
            base_randomizer,
            decryption_share_base_randomizer,
            response,
        }
    }

<<<<<<< HEAD
    /// Create a `ProofOfEqualityOfDiscreteLogs` that proves the equality of the discrete logs of $a
    /// = g^d$ and $b = h^d$ in zero-knowledge (i.e. without revealing the witness `d`)
    /// Implements PROTOCOL 4.1 from Section 4.2. of the paper.
    ///
    /// Verify that `self` proves the equality of the discrete logs of $a = g^d$ and $b = h^d$.
    /// Where, for the usecase of threshold Paillier:
    ///     - For prover $P_j$, the witness $x$ is simply its secret key share $d_j$.
    ///     - `base` $\tilde{g}={g'}^{\Delta_n}$ where $g'\gets\ZZ_{N^2}^*$ is a random element
    ///       sampled and published in the setup. The proof is constructed over $g=\tilde{g}^{2}
    ///       \in\QR_{N^2}$, which is the actual `base` for the proof.
    ///     - For prover $P_j$, the `public_verification_key` $v_j=g^{n!d_j}$. The proof is
    ///       constructed over $a=\tilde{g}^2x=v_j^2x \in\QR_{N^2}$, which is the actual
    ///       `decryption_share_base` for the proof.
    ///     - `decryption_share_base` $\tilde{h}=\ct^{2n!}\in\ZZ_{N^2}^*$ where $\ct$ is the
    ///       ciphertext to be decrypted. The proof is constructed over $h=\tilde{h}^2
    ///       \in\QR_{N^2}$, which is the actual `decryption_share_base` for the proof.
    ///     - For prover $P_j$, $b$ is set to the `decryption_share` of $\ct$, namely,
    ///       $\ct_j=\ct^{2n!d_j}$. The proof is constructed over $b=\tilde{h}^2x \in\QR_{N^2}$,
    ///       which is the actual `decryption_share_base` for the proof.
    ///
    /// Implements PROTOCOL 4.1 from Section 4.2. of the paper.
    ///
    /// ## Example
    /// ```rust
    /// use std::collections::HashMap;
    /// use crypto_bigint::modular::runtime_mod::{DynResidue, DynResidueParams};
    /// use rand_core::OsRng;
    /// use threshold_paillier::{LargeBiPrimeSizedNumber, PaillierModulusSizedNumber, EncryptionKey, ProofOfEqualityOfDiscreteLogs};
    ///
    /// let n: LargeBiPrimeSizedNumber = LargeBiPrimeSizedNumber::from_be_hex("97431848911c007fa3a15b718ae97da192e68a4928c0259f2d19ab58ed01f1aa930e6aeb81f0d4429ac2f037def9508b91b45875c11668cea5dc3d4941abd8fbb2d6c8750e88a69727f982e633051f60252ad96ba2e9c9204f4c766c1c97bc096bb526e4b7621ec18766738010375829657c77a23faf50e3a31cb471f72c7abecdec61bdf45b2c73c666aa3729add2d01d7d96172353380c10011e1db3c47199b72da6ae769690c883e9799563d6605e0670a911a57ab5efc69a8c5611f158f1ae6e0b1b6434bafc21238921dc0b98a294195e4e88c173c8dab6334b207636774daad6f35138b9802c1784f334a82cbff480bb78976b22bb0fb41e78fdcb8095");
    /// let n2 = n.square();
    /// let decryption_key_share: PaillierModulusSizedNumber = PaillierModulusSizedNumber::from_be_hex("366E9B246DB913DF2421C04ABE53340FC2A4510AC9C3297F50C4B791D4E94FC0CB122283BECD04228E229A836CF7DC04B7A4C17821A9AB5D0998587680354D9D22A420235BAC1AEF04066F42C1A1A867DAE1118D8E5015DAE22F9E3ECD5FFFF0F972C1E766DCACD9BEAAE9BE454AE08845A01FC9D3A62493A64E288DC28475DCA5E7016A780533C8A2EFF45C367FB591D33473253A20C90E88B0C338153D6E9494B12184246D040005D70B36F6BDAD1BE32B92CA50E5B0365C866308C770927F317C1A476C94CE013CEEB021E4CF742119D59AA7B545EDD3536282153BE41DADF85CA65392F227D326DECA23EB2AD4D0D4EFAED6A3BD7E91DC55A9C88EE3242543EF1D92E892298C201AAC81E3CBA58186D0BC1388D6EEA325265F922FBCDC4C58A29BBD54E99E1B9F4B78BAD4F0CCFE733EE69C04859EACE9DB6541567287F0CA5E7D50153CF554470422E2638DED6115C20D46396779CEB3048C58D7B0C183E627D5E4E04DD9CDF6333A278457873C0DB73F8F90264D4B52B4ACC1AF9651D1C7D6C51FEF7AF78EB0F8BECD969F058281B95DED93D31895FF0464D6F990C2F4B582659B18917C25B406C6DAB573500FADC423FA474F6F939C5C7D6505DA583D47BCFC93CAB94B57850A0668A7489D30A0088DDEA971AA82DF1A3CBCD02749DC60C07D6C186B8F0D6DB94FB9B8FE4A5A56142D68410B65830D6ECC6CBC99C7DF");
    /// let encryption_key = EncryptionKey::new(n);
    /// let (t, n) = (2, 3);
    /// let plaintext = LargeBiPrimeSizedNumber::from(42u8);
    /// let ciphertext = encryption_key.encrypt(&plaintext, &mut OsRng);
    /// let params = DynResidueParams::new(&n2);
    /// let decryption_share_base = DynResidue::new(&ciphertext, params)
    ///            .pow_bounded_exp(&PaillierModulusSizedNumber::from(2u16 * (2 * 3)), 4)
    ///            .retrieve();
    /// let decryption_share = DynResidue::new(&decryption_share_base, params)
    ///            .pow(&decryption_key_share)
    ///            .retrieve();
    /// let base = PaillierModulusSizedNumber::from_be_hex("03B4EFB895D3A85104F1F93744F9DB8924911747DE87ACEC55F1BF37C4531FD7F0A5B498A943473FFA65B89A04FAC2BBDF76FF14D81EB0A0DAD7414CF697E554A93C8495658A329A1907339F9438C1048A6E14476F9569A14BD092BCB2730DCE627566808FD686008F46A47964732DC7DCD2E6ECCE83F7BCCAB2AFDF37144ED153A118B683FF6A3C6971B08DE53DA5D2FEEF83294C21998FC0D1E219A100B6F57F2A2458EA9ABCFA8C5D4DF14B286B71BF5D7AD4FFEEEF069B64E0FC4F1AB684D6B2F20EAA235892F360AA2ECBF361357405D77E5023DF7BEDC12F10F6C35F3BE1163BC37B6C97D62616260A2862F659EB1811B1DDA727847E810D0C2FA120B18E99C9008AA4625CF1862460F8AB3A41E3FDB552187E0408E60885391A52EE2A89DD2471ECBA0AD922DEA0B08474F0BED312993ECB90C90C0F44EF267124A6217BC372D36F8231EB76B0D31DDEB183283A46FAAB74052A01F246D1C638BC00A47D25978D7DF9513A99744D8B65F2B32E4D945B0BA3B7E7A797604173F218D116A1457D20A855A52BBD8AC15679692C5F6AC4A8AF425370EF1D4184322F317203BE9678F92BFD25C7E6820D70EE08809424720249B4C58B81918DA02CFD2CAB3C42A02B43546E64430F529663FCEFA51E87E63F0813DA52F3473506E9E98DCD3142D830F1C1CDF6970726C190EAE1B5D5A26BC30857B4DF639797895E5D61A5EE");
    /// let base = DynResidue::new(&base, params)
    ///            .pow_bounded_exp(&PaillierModulusSizedNumber::from(2u8 * 3), 3)
    ///            .retrieve();
    /// let public_verification_key = DynResidue::new(&base, params)
    ///         .pow(&decryption_key_share)
    ///         .retrieve();
    /// let proof = ProofOfEqualityOfDiscreteLogs::prove(n2, decryption_key_share, base, decryption_share_base, public_verification_key, decryption_share, &mut OsRng);
    /// assert!(proof.verify(n2, base, decryption_share_base, public_verification_key, decryption_share).is_ok());
    /// ```
=======
    /// Verify that `self` proves the equality of the discrete logs of $a = g^d$ and $b = h^d$.
    /// Implements PROTOCOL 4.1 from Section 4.2. of the paper.
>>>>>>> 067aae18
    pub fn verify(
        &self,
        // The Paillier modulus
        n2: PaillierModulusSizedNumber,
        // The base $\tilde{g}$
        base: PaillierModulusSizedNumber,
        // The decryption share base $\tilde{h}=\ct^{2n!}\in\ZZ_{N^2}^*$ where $\ct$ is the
        // ciphertext to be decrypted
        decryption_share_base: PaillierModulusSizedNumber,
        // The public verification key $v_j=g^{n!d_j}$
        public_verification_key: PaillierModulusSizedNumber,
        // The decryption share $\ct_j=\ct^{2n!d_j}$
        decryption_share: PaillierModulusSizedNumber,
    ) -> Result<()> {
        let (base, public_verification_key, decryption_shares_and_bases, mut transcript) =
            Self::setup_protocol(
                n2,
                base,
                public_verification_key,
                vec![(decryption_share_base, decryption_share)],
            );

        let (decryption_share_base, decryption_share) =
            decryption_shares_and_bases.first().unwrap();
<<<<<<< HEAD

        self.verify_inner(
            n2,
            base,
            *decryption_share_base,
            public_verification_key,
            *decryption_share,
            &mut transcript,
        )
    }

=======

        self.verify_inner(
            n2,
            base,
            *decryption_share_base,
            public_verification_key,
            *decryption_share,
            &mut transcript,
        )
    }

>>>>>>> 067aae18
    fn verify_inner(
        &self,
        n2: PaillierModulusSizedNumber,
        base: PaillierModulusSizedNumber,
        decryption_share_base: PaillierModulusSizedNumber,
        public_verification_key: PaillierModulusSizedNumber,
        decryption_share: PaillierModulusSizedNumber,
        transcript: &mut Transcript,
    ) -> Result<()> {
        // Every square number except for zero that is not co-primed to $N^2$ yields factorization
        // of $N$, Therefore checking that a square number is not zero sufficiently assures
        // they belong to the quadratic-residue group.
        //
        // Note that if we'd have perform this check prior to squaring, it wouldn't have suffice;
        // take e.g. g = N != 0 -> g^2 = N^2 mod N^2 = 0 (accepting this value would have allowed
        // bypassing of the proof).
        //
        // For self.ciphertext_biquadrated_randomizer and self.base_squared_randomizer checking it
        // is non-zero is sufficient and we don't have to check their in the
        // quadratic-residue group otherwise the proof verification formula will fail
        if base == PaillierModulusSizedNumber::ZERO
            || decryption_share_base == PaillierModulusSizedNumber::ZERO
            || public_verification_key == PaillierModulusSizedNumber::ZERO
            || decryption_share == PaillierModulusSizedNumber::ZERO
            || self.base_randomizer == PaillierModulusSizedNumber::ZERO
            || self.decryption_share_base_randomizer == PaillierModulusSizedNumber::ZERO
        {
            return Err(Error::InvalidParams());
        }

        let base_squared_raised_to_the_response = <PaillierRingElement as Pow<
            ProofOfEqualityOfDiscreteLogsRandomnessSizedNumber,
        >>::pow(
            &base.as_ring_element(&n2), &self.response
        );

        let ciphertext_biquadrated_raised_to_the_response =
            <PaillierRingElement as Pow<ProofOfEqualityOfDiscreteLogsRandomnessSizedNumber>>::pow(
                &decryption_share_base.as_ring_element(&n2),
                &self.response,
            );

        let challenge = Self::compute_challenge(
            self.base_randomizer,
            self.decryption_share_base_randomizer,
            transcript,
        );

        let public_verification_key_squared_raised_to_the_challenge =
            <PaillierRingElement as Pow<ComputationalSecuritySizedNumber>>::pow(
                &public_verification_key.as_ring_element(&n2),
                &challenge,
            );

        let decryption_share_squared_raised_to_the_challenge =
            <PaillierRingElement as Pow<ComputationalSecuritySizedNumber>>::pow(
                &decryption_share.as_ring_element(&n2),
                &challenge,
            );

        if (base_squared_raised_to_the_response
            * public_verification_key_squared_raised_to_the_challenge)
            .as_natural_number()
            == self.base_randomizer
            && (ciphertext_biquadrated_raised_to_the_response
                * decryption_share_squared_raised_to_the_challenge)
                .as_natural_number()
                == self.decryption_share_base_randomizer
        {
            return Ok(());
        }
        Err(Error::ProofVerificationError())
    }

    fn setup_protocol(
        n2: PaillierModulusSizedNumber,
        base: PaillierModulusSizedNumber,
        public_verification_key: PaillierModulusSizedNumber,
        decryption_shares_and_bases: Vec<(PaillierModulusSizedNumber, PaillierModulusSizedNumber)>,
    ) -> (
        PaillierModulusSizedNumber,
        PaillierModulusSizedNumber,
        Vec<(PaillierModulusSizedNumber, PaillierModulusSizedNumber)>,
        Transcript,
    ) {
<<<<<<< HEAD
        // The paper requires that $a, b, g, h\in QR_{N}$, but we get their roots as parameters.
        // Therefore we perform the squaring to assure it is in the quadratic residue group.
=======
        // The paper requires that $a, b, g, h\in QR_{N}$, which is enforced by obtaining their
        // square roots as parameters to begin with. Therefore we perform the squaring to
        // assure it is in the quadratic residue group.
>>>>>>> 067aae18
        let base = base
            .as_ring_element(&n2)
            .pow_bounded_exp(&PaillierModulusSizedNumber::from(2u8), 2)
            .as_natural_number();

        let public_verification_key = public_verification_key
            .as_ring_element(&n2)
            .pow_bounded_exp(&PaillierModulusSizedNumber::from(2u8), 2)
            .as_natural_number();

        let decryption_shares_and_bases: Vec<(
            PaillierModulusSizedNumber,
            PaillierModulusSizedNumber,
        )> = decryption_shares_and_bases
            .iter()
            .map(|(decryption_share_base, decryption_share)| {
                (
                    decryption_share_base
                        .as_ring_element(&n2)
                        .pow_bounded_exp(&PaillierModulusSizedNumber::from(2u8), 2)
                        .as_natural_number(),
                    decryption_share
                        .as_ring_element(&n2)
                        .pow_bounded_exp(&PaillierModulusSizedNumber::from(2u8), 2)
                        .as_natural_number(),
                )
            })
            .collect();

        let mut transcript = Transcript::new(b"Proof of Equality of Discrete Logs");

        transcript.append_statement(b"The Paillier modulus $N^2$", &n2);
        transcript.append_statement(b"The base $g$", &base);
        transcript.append_statement(
            b"The public verification key $a=g^x$",
            &public_verification_key,
<<<<<<< HEAD
        );

        decryption_shares_and_bases
            .iter()
            .for_each(|(decryption_share_base, decryption_share)| {
                transcript
                    .append_statement(b"The decryption share base $h$", decryption_share_base);
                transcript.append_statement(b"The decryption share $b=h^x$", decryption_share);
            });

        (
            base,
            public_verification_key,
            decryption_shares_and_bases,
            transcript,
        )
    }

    /// Create a `ProofOfEqualityOfDiscreteLogs` that proves the equality of the discrete logs
    /// of $a = g^d$ and $b=\prod_{i}{b_i^{t_i}}$ where ${{b_i}}_i = {{h_i^d}}_i$
    /// with respects to the bases $g$ and $h_i$ respectively in zero-knowledge (i.e. without
    /// revealing the witness `d`) for every (`decryption_share_base`, `decryption_share`) in
    /// `decryption_shares_and_bases`.
    ///
    /// Where, for the usecase of threshold Paillier:
    ///     - For prover $P_j$, the `witness` $x$ is simply its secret key share $d_j$.
    ///     - `base` $\tilde{g}={g'}^{\Delta_n}$ where $g'\gets\ZZ_{N^2}^*$ is a random element
    ///       sampled and published in the setup. The proof is constructed over $g=\tilde{g}^{2}
    ///       \in\QR_{N^2}$, which is the actual `base` for the proof.
    ///     - For prover $P_j$, $a$ is the `public_verification_key` $v_j=g^{n!d_j}$. The proof is
    ///       constructed over $a=\tilde{g}^2x \in\QR_{N^2}$, which is the actual
    ///       `decryption_share_base` for the proof.
    ///     - `decryption_share_base` $\tilde{h}=\ct^{2n!}\in\ZZ_{N^2}^*$ where $\ct$ is the
    ///       ciphertext to be decrypted. The proof is constructed over $h=\tilde{h}^2
    ///       \in\QR_{N^2}$, which is the actual `decryption_share_base` for the proof.
    ///     - For prover $P_j$, $b$ is set to the `decryption_share` of $\ct$, namely,
    ///       $\ct_j=\ct^{2n!d_j}$. The proof is constructed over $b=\tilde{h}^2x \in\QR_{N^2}$,
    ///       which is the actual `decryption_share_base` for the proof.
    ///
    /// Implements PROTOCOL 4.2 from Section 4.4. of the paper.
    ///
    /// ## Example
    /// ```rust
    /// use std::collections::HashMap;
    /// use crypto_bigint::modular::runtime_mod::{DynResidue, DynResidueParams};
    /// use rand_core::OsRng;
    /// use threshold_paillier::{LargeBiPrimeSizedNumber, PaillierModulusSizedNumber, EncryptionKey, ProofOfEqualityOfDiscreteLogs};
    ///
    /// let n: LargeBiPrimeSizedNumber = LargeBiPrimeSizedNumber::from_be_hex("97431848911c007fa3a15b718ae97da192e68a4928c0259f2d19ab58ed01f1aa930e6aeb81f0d4429ac2f037def9508b91b45875c11668cea5dc3d4941abd8fbb2d6c8750e88a69727f982e633051f60252ad96ba2e9c9204f4c766c1c97bc096bb526e4b7621ec18766738010375829657c77a23faf50e3a31cb471f72c7abecdec61bdf45b2c73c666aa3729add2d01d7d96172353380c10011e1db3c47199b72da6ae769690c883e9799563d6605e0670a911a57ab5efc69a8c5611f158f1ae6e0b1b6434bafc21238921dc0b98a294195e4e88c173c8dab6334b207636774daad6f35138b9802c1784f334a82cbff480bb78976b22bb0fb41e78fdcb8095");
    /// let n2 = n.square();
    /// let decryption_key_share: PaillierModulusSizedNumber = PaillierModulusSizedNumber::from_be_hex("366E9B246DB913DF2421C04ABE53340FC2A4510AC9C3297F50C4B791D4E94FC0CB122283BECD04228E229A836CF7DC04B7A4C17821A9AB5D0998587680354D9D22A420235BAC1AEF04066F42C1A1A867DAE1118D8E5015DAE22F9E3ECD5FFFF0F972C1E766DCACD9BEAAE9BE454AE08845A01FC9D3A62493A64E288DC28475DCA5E7016A780533C8A2EFF45C367FB591D33473253A20C90E88B0C338153D6E9494B12184246D040005D70B36F6BDAD1BE32B92CA50E5B0365C866308C770927F317C1A476C94CE013CEEB021E4CF742119D59AA7B545EDD3536282153BE41DADF85CA65392F227D326DECA23EB2AD4D0D4EFAED6A3BD7E91DC55A9C88EE3242543EF1D92E892298C201AAC81E3CBA58186D0BC1388D6EEA325265F922FBCDC4C58A29BBD54E99E1B9F4B78BAD4F0CCFE733EE69C04859EACE9DB6541567287F0CA5E7D50153CF554470422E2638DED6115C20D46396779CEB3048C58D7B0C183E627D5E4E04DD9CDF6333A278457873C0DB73F8F90264D4B52B4ACC1AF9651D1C7D6C51FEF7AF78EB0F8BECD969F058281B95DED93D31895FF0464D6F990C2F4B582659B18917C25B406C6DAB573500FADC423FA474F6F939C5C7D6505DA583D47BCFC93CAB94B57850A0668A7489D30A0088DDEA971AA82DF1A3CBCD02749DC60C07D6C186B8F0D6DB94FB9B8FE4A5A56142D68410B65830D6ECC6CBC99C7DF");
    /// let encryption_key = EncryptionKey::new(n);
    /// let (t, n) = (2, 3);
    /// let plaintext = LargeBiPrimeSizedNumber::from(42u8);
    /// let ciphertext = encryption_key.encrypt(&plaintext, &mut OsRng);
    /// let params = DynResidueParams::new(&n2);
    /// let decryption_share_base = DynResidue::new(&ciphertext, params)
    ///            .pow_bounded_exp(&PaillierModulusSizedNumber::from(2u16 * (2 * 3)), 4)
    ///            .retrieve();
    /// let decryption_share = DynResidue::new(&decryption_share_base, params)
    ///            .pow(&decryption_key_share)
    ///            .retrieve();
    /// let base = PaillierModulusSizedNumber::from_be_hex("03B4EFB895D3A85104F1F93744F9DB8924911747DE87ACEC55F1BF37C4531FD7F0A5B498A943473FFA65B89A04FAC2BBDF76FF14D81EB0A0DAD7414CF697E554A93C8495658A329A1907339F9438C1048A6E14476F9569A14BD092BCB2730DCE627566808FD686008F46A47964732DC7DCD2E6ECCE83F7BCCAB2AFDF37144ED153A118B683FF6A3C6971B08DE53DA5D2FEEF83294C21998FC0D1E219A100B6F57F2A2458EA9ABCFA8C5D4DF14B286B71BF5D7AD4FFEEEF069B64E0FC4F1AB684D6B2F20EAA235892F360AA2ECBF361357405D77E5023DF7BEDC12F10F6C35F3BE1163BC37B6C97D62616260A2862F659EB1811B1DDA727847E810D0C2FA120B18E99C9008AA4625CF1862460F8AB3A41E3FDB552187E0408E60885391A52EE2A89DD2471ECBA0AD922DEA0B08474F0BED312993ECB90C90C0F44EF267124A6217BC372D36F8231EB76B0D31DDEB183283A46FAAB74052A01F246D1C638BC00A47D25978D7DF9513A99744D8B65F2B32E4D945B0BA3B7E7A797604173F218D116A1457D20A855A52BBD8AC15679692C5F6AC4A8AF425370EF1D4184322F317203BE9678F92BFD25C7E6820D70EE08809424720249B4C58B81918DA02CFD2CAB3C42A02B43546E64430F529663FCEFA51E87E63F0813DA52F3473506E9E98DCD3142D830F1C1CDF6970726C190EAE1B5D5A26BC30857B4DF639797895E5D61A5EE");
    /// let base = DynResidue::new(&base, params)
    ///            .pow_bounded_exp(&PaillierModulusSizedNumber::from(2u8 * 3), 3)
    ///            .retrieve();
    /// let public_verification_key = DynResidue::new(&base, params)
    ///         .pow(&decryption_key_share)
    ///         .retrieve();
    /// let proof = ProofOfEqualityOfDiscreteLogs::batch_prove(n2, decryption_key_share, base, public_verification_key, vec![(decryption_share_base, decryption_share)], &mut OsRng);
    /// ```
    pub fn batch_prove(
        // The Paillier modulus
        n2: PaillierModulusSizedNumber,
        // The witness $d$ (the secret key share in threshold decryption)
        witness: PaillierModulusSizedNumber,
        // The base $\tilde{g}$
        base: PaillierModulusSizedNumber,
        // The public verification key $v_j=g^{n!d_j}$
        public_verification_key: PaillierModulusSizedNumber,
        // The decryption share bases ${\tilde{h_i}}_i={\ct^i^{2n!}\in\ZZ_{N^2}^*}$ where ${\ct^i}$
        // are the ciphertexts to be decrypted and their matching decryption shares
        // ${\ct^i_j}_i = {{\tilde{h_i}^d}}_i$
        decryption_shares_and_bases: Vec<(PaillierModulusSizedNumber, PaillierModulusSizedNumber)>,
        rng: &mut impl CryptoRngCore,
    ) -> Result<ProofOfEqualityOfDiscreteLogs> {
        let (base, _, batched_decryption_share_base, _, mut transcript) =
            Self::setup_batch_protocol(
                n2,
                base,
                public_verification_key,
                decryption_shares_and_bases,
            )?;

        Ok(Self::prove_inner(
            n2,
            witness,
            base,
            batched_decryption_share_base,
            &mut transcript,
            rng,
        ))
    }

    /// Verify that `self` proves the equality of the discrete logs
    /// of $a = g^d$ and $b=\prod_{i}{b_i^{t_i}}$ where ${{b_i}}_i = {{h_i^d}}_i$
    /// with respects to the bases $g$ and $h_i$ for every (`decryption_share_base`,
    /// `decryption_share`) in `decryption_shares_and_bases`.
    ///
    /// Where, for the usecase of threshold Paillier:
    ///     - For prover $P_j$, the `witness` $x$ is simply its secret key share $d_j$.
    ///     - `base` $\tilde{g}={g'}^{\Delta_n}$ where $g'\gets\ZZ_{N^2}^*$ is a random element
    ///       sampled and published in the setup. The proof is constructed over $g=\tilde{g}^{2}
    ///       \in\QR_{N^2}$, which is the actual `base` for the proof.
    ///     - For prover $P_j$, $a$ is the `public_verification_key` $v_j=g^{n!d_j}$. The proof is
    ///       constructed over $a=\tilde{g}^2x \in\QR_{N^2}$, which is the actual
    ///       `decryption_share_base` for the proof.
    ///     - `decryption_share_base` $\tilde{h}=\ct^{2n!}\in\ZZ_{N^2}^*$ where $\ct$ is the
    ///       ciphertext to be decrypted. The proof is constructed over $h=\tilde{h}^2
    ///       \in\QR_{N^2}$, which is the actual `decryption_share_base` for the proof.
    ///     - For prover $P_j$, $b$ is set to the `decryption_share` of $\ct$, namely,
    ///       $\ct_j=\ct^{2n!d_j}$. The proof is constructed over $b=\tilde{h}^2x \in\QR_{N^2}$,
    ///       which is the actual `decryption_share_base` for the proof.
    ///
    /// Implements PROTOCOL 4.2 from Section 4.4. of the paper.
    ///
    /// ## Example
    /// ```rust
    /// use std::collections::HashMap;
    /// use crypto_bigint::modular::runtime_mod::{DynResidue, DynResidueParams};
    /// use rand_core::OsRng;
    /// use threshold_paillier::{LargeBiPrimeSizedNumber, PaillierModulusSizedNumber, EncryptionKey, ProofOfEqualityOfDiscreteLogs};
    ///
    /// let n: LargeBiPrimeSizedNumber = LargeBiPrimeSizedNumber::from_be_hex("97431848911c007fa3a15b718ae97da192e68a4928c0259f2d19ab58ed01f1aa930e6aeb81f0d4429ac2f037def9508b91b45875c11668cea5dc3d4941abd8fbb2d6c8750e88a69727f982e633051f60252ad96ba2e9c9204f4c766c1c97bc096bb526e4b7621ec18766738010375829657c77a23faf50e3a31cb471f72c7abecdec61bdf45b2c73c666aa3729add2d01d7d96172353380c10011e1db3c47199b72da6ae769690c883e9799563d6605e0670a911a57ab5efc69a8c5611f158f1ae6e0b1b6434bafc21238921dc0b98a294195e4e88c173c8dab6334b207636774daad6f35138b9802c1784f334a82cbff480bb78976b22bb0fb41e78fdcb8095");
    /// let n2 = n.square();
    /// let decryption_key_share: PaillierModulusSizedNumber = PaillierModulusSizedNumber::from_be_hex("366E9B246DB913DF2421C04ABE53340FC2A4510AC9C3297F50C4B791D4E94FC0CB122283BECD04228E229A836CF7DC04B7A4C17821A9AB5D0998587680354D9D22A420235BAC1AEF04066F42C1A1A867DAE1118D8E5015DAE22F9E3ECD5FFFF0F972C1E766DCACD9BEAAE9BE454AE08845A01FC9D3A62493A64E288DC28475DCA5E7016A780533C8A2EFF45C367FB591D33473253A20C90E88B0C338153D6E9494B12184246D040005D70B36F6BDAD1BE32B92CA50E5B0365C866308C770927F317C1A476C94CE013CEEB021E4CF742119D59AA7B545EDD3536282153BE41DADF85CA65392F227D326DECA23EB2AD4D0D4EFAED6A3BD7E91DC55A9C88EE3242543EF1D92E892298C201AAC81E3CBA58186D0BC1388D6EEA325265F922FBCDC4C58A29BBD54E99E1B9F4B78BAD4F0CCFE733EE69C04859EACE9DB6541567287F0CA5E7D50153CF554470422E2638DED6115C20D46396779CEB3048C58D7B0C183E627D5E4E04DD9CDF6333A278457873C0DB73F8F90264D4B52B4ACC1AF9651D1C7D6C51FEF7AF78EB0F8BECD969F058281B95DED93D31895FF0464D6F990C2F4B582659B18917C25B406C6DAB573500FADC423FA474F6F939C5C7D6505DA583D47BCFC93CAB94B57850A0668A7489D30A0088DDEA971AA82DF1A3CBCD02749DC60C07D6C186B8F0D6DB94FB9B8FE4A5A56142D68410B65830D6ECC6CBC99C7DF");
    /// let encryption_key = EncryptionKey::new(n);
    /// let (t, n) = (2, 3);
    /// let plaintext = LargeBiPrimeSizedNumber::from(42u8);
    /// let ciphertext = encryption_key.encrypt(&plaintext, &mut OsRng);
    /// let params = DynResidueParams::new(&n2);
    /// let decryption_share_base = DynResidue::new(&ciphertext, params)
    ///            .pow_bounded_exp(&PaillierModulusSizedNumber::from(2u16 * (2 * 3)), 4)
    ///            .retrieve();
    /// let decryption_share = DynResidue::new(&decryption_share_base, params)
    ///            .pow(&decryption_key_share)
    ///            .retrieve();
    /// let base = PaillierModulusSizedNumber::from_be_hex("03B4EFB895D3A85104F1F93744F9DB8924911747DE87ACEC55F1BF37C4531FD7F0A5B498A943473FFA65B89A04FAC2BBDF76FF14D81EB0A0DAD7414CF697E554A93C8495658A329A1907339F9438C1048A6E14476F9569A14BD092BCB2730DCE627566808FD686008F46A47964732DC7DCD2E6ECCE83F7BCCAB2AFDF37144ED153A118B683FF6A3C6971B08DE53DA5D2FEEF83294C21998FC0D1E219A100B6F57F2A2458EA9ABCFA8C5D4DF14B286B71BF5D7AD4FFEEEF069B64E0FC4F1AB684D6B2F20EAA235892F360AA2ECBF361357405D77E5023DF7BEDC12F10F6C35F3BE1163BC37B6C97D62616260A2862F659EB1811B1DDA727847E810D0C2FA120B18E99C9008AA4625CF1862460F8AB3A41E3FDB552187E0408E60885391A52EE2A89DD2471ECBA0AD922DEA0B08474F0BED312993ECB90C90C0F44EF267124A6217BC372D36F8231EB76B0D31DDEB183283A46FAAB74052A01F246D1C638BC00A47D25978D7DF9513A99744D8B65F2B32E4D945B0BA3B7E7A797604173F218D116A1457D20A855A52BBD8AC15679692C5F6AC4A8AF425370EF1D4184322F317203BE9678F92BFD25C7E6820D70EE08809424720249B4C58B81918DA02CFD2CAB3C42A02B43546E64430F529663FCEFA51E87E63F0813DA52F3473506E9E98DCD3142D830F1C1CDF6970726C190EAE1B5D5A26BC30857B4DF639797895E5D61A5EE");
    /// let base = DynResidue::new(&base, params)
    ///            .pow_bounded_exp(&PaillierModulusSizedNumber::from(2u8 * 3), 3)
    ///            .retrieve();
    /// let public_verification_key = DynResidue::new(&base, params)
    ///         .pow(&decryption_key_share)
    ///         .retrieve();
    /// let proof = ProofOfEqualityOfDiscreteLogs::batch_prove(n2, decryption_key_share, base, public_verification_key, vec![(decryption_share_base, decryption_share)], &mut OsRng).unwrap();
    /// assert!(proof.batch_verify(n2, base, public_verification_key, vec![(decryption_share_base, decryption_share)]).is_ok());
    /// ```
    pub fn batch_verify(
        &self,
        // The Paillier modulus
        n2: PaillierModulusSizedNumber,
        // The base $\tilde{g}$
        base: PaillierModulusSizedNumber,
        // The public verification key $v_j=g^{n!d_j}$
        public_verification_key: PaillierModulusSizedNumber,
        // The decryption share bases ${\tilde{h_i}}_i={\ct^i^{2n!}\in\ZZ_{N^2}^*}$ where ${\ct^i}$
        // are the ciphertexts to be decrypted and their matching decryption shares
        // ${\ct^i_j}_i = {{\tilde{h_i}^d}}_i$
        decryption_shares_and_bases: Vec<(PaillierModulusSizedNumber, PaillierModulusSizedNumber)>,
    ) -> Result<()> {
        let (
            base,
            public_verification_key,
            batched_decryption_share_base,
            batched_decryption_share,
            mut transcript,
        ) = Self::setup_batch_protocol(
            n2,
            base,
            public_verification_key,
            decryption_shares_and_bases,
        )?;

        self.verify_inner(
            n2,
            base,
            batched_decryption_share_base,
            public_verification_key,
            batched_decryption_share,
            &mut transcript,
        )
    }

    fn setup_batch_protocol(
        n2: PaillierModulusSizedNumber,
        base: PaillierModulusSizedNumber,
        public_verification_key: PaillierModulusSizedNumber,
        decryption_shares_and_bases: Vec<(PaillierModulusSizedNumber, PaillierModulusSizedNumber)>,
    ) -> Result<(
        PaillierModulusSizedNumber,
        PaillierModulusSizedNumber,
        PaillierModulusSizedNumber,
        PaillierModulusSizedNumber,
        Transcript,
    )> {
        if decryption_shares_and_bases.is_empty() {
            return Err(Error::InvalidParams());
        }

        // TODO: is it intended that I first raise every h_i and b_i by 2?
        let (base, public_verification_key, decryption_shares_and_bases, mut transcript) =
            Self::setup_protocol(
                n2,
                base,
                public_verification_key,
                decryption_shares_and_bases,
            );

        let randomizers: Vec<ComputationalSecuritySizedNumber> = (1..=decryption_shares_and_bases
            .len())
            .map(|_| {
                let challenge: ComputationalSecuritySizedNumber =
                    transcript.challenge(b"challenge");
                challenge
            })
            .collect();

        let randomizers_ciphertexts_and_decryption_shares: Vec<(
            (PaillierModulusSizedNumber, PaillierModulusSizedNumber),
            ComputationalSecuritySizedNumber,
        )> = decryption_shares_and_bases
            .iter()
            .zip(randomizers.iter())
            .map(|((a, b), c)| ((*a, *b), *c))
            .collect();

        #[cfg(not(feature = "parallel"))]
        let randomizers_decryption_shares_and_bases_iter =
            randomizers_ciphertexts_and_decryption_shares.iter();
        #[cfg(feature = "parallel")]
        let randomizers_decryption_shares_and_bases_iter =
            randomizers_ciphertexts_and_decryption_shares.par_iter();

        let batched_decryption_share_base = randomizers_decryption_shares_and_bases_iter
            .clone()
            .map(|((ciphertext, _), randomizer)| {
                <PaillierRingElement as Pow<ComputationalSecuritySizedNumber>>::pow(
                    &ciphertext.as_ring_element(&n2),
                    randomizer,
                )
            });

        #[cfg(not(feature = "parallel"))]
        let batched_decryption_share_base = batched_decryption_share_base
            .reduce(|x, y| x * y)
            .unwrap()
            .as_natural_number();
        #[cfg(feature = "parallel")]
        let batched_decryption_share_base = batched_decryption_share_base
            .reduce(
                || PaillierModulusSizedNumber::ONE.as_ring_element(&n2),
                |x, y| x * y,
            )
            .as_natural_number();

        let batched_decryption_share = randomizers_decryption_shares_and_bases_iter.map(
            |((_, decryption_share), randomizer)| {
                <PaillierRingElement as Pow<ComputationalSecuritySizedNumber>>::pow(
                    &decryption_share.as_ring_element(&n2),
                    randomizer,
                )
            },
        );

        #[cfg(not(feature = "parallel"))]
        let batched_decryption_share = batched_decryption_share
            .reduce(|x, y| x * y)
            .unwrap()
            .as_natural_number();
        #[cfg(feature = "parallel")]
        let batched_decryption_share = batched_decryption_share
            .reduce(
                || PaillierModulusSizedNumber::ONE.as_ring_element(&n2),
                |x, y| x * y,
            )
            .as_natural_number();

        Ok((
            base,
            public_verification_key,
            batched_decryption_share_base,
            batched_decryption_share,
            transcript,
        ))
=======
        );

        decryption_shares_and_bases
            .iter()
            .for_each(|(decryption_share_base, decryption_share)| {
                transcript
                    .append_statement(b"The decryption share base $h$", decryption_share_base);
                transcript.append_statement(b"The decryption share $b=h^x$", decryption_share);
            });

        (
            base,
            public_verification_key,
            decryption_shares_and_bases,
            transcript,
        )
>>>>>>> 067aae18
    }

    fn compute_challenge(
        base_squared_randomizer: PaillierModulusSizedNumber,
        decryption_share_base_randomizer: PaillierModulusSizedNumber,
        transcript: &mut Transcript,
    ) -> ComputationalSecuritySizedNumber {
        transcript.append_statement(b"The base randomizer $u=g^r$", &base_squared_randomizer);
        transcript.append_statement(
            b"The decryption share base randomizer $v=h^r$",
            &decryption_share_base_randomizer,
        );

        let challenge: ComputationalSecuritySizedNumber =
            transcript.challenge(b"The challenge $e$");

        challenge
    }
}

#[cfg(test)]
mod tests {
    use rand_core::OsRng;

    use super::*;
    use crate::{
        tests::{BASE, CIPHERTEXT, N, SECRET_KEY},
        LargeBiPrimeSizedNumber,
    };

    #[test]
    fn valid_proof_verifies() {
        let n2 = N.square();

        let n_factorial: u8 = 2 * 3;
        let base = BASE
            .as_ring_element(&n2)
            .pow_bounded_exp(&PaillierModulusSizedNumber::from(n_factorial), 3)
            .as_natural_number();
        let decryption_share_base = CIPHERTEXT
            .as_ring_element(&n2)
            .pow_bounded_exp(&PaillierModulusSizedNumber::from(2u8), 2)
            .pow_bounded_exp(&PaillierModulusSizedNumber::from(n_factorial), 3)
            .as_natural_number();
        let public_verification_key = base
            .as_ring_element(&n2)
<<<<<<< HEAD
            .pow(&SECRET_KEY)
            .as_natural_number();
        let decryption_share = decryption_share_base
            .as_ring_element(&n2)
=======
>>>>>>> 067aae18
            .pow(&SECRET_KEY)
            .as_natural_number();
        let decryption_share = decryption_share_base
            .as_ring_element(&n2)
            .pow(&SECRET_KEY)
            .as_natural_number();

        let witness = SECRET_KEY;

        let witness = SECRET_KEY;

        let proof = ProofOfEqualityOfDiscreteLogs::prove(
            n2,
            witness,
            base,
            decryption_share_base,
            public_verification_key,
            decryption_share,
            &mut OsRng,
        );

        assert!(proof
            .verify(
                n2,
                base,
                decryption_share_base,
                public_verification_key,
                decryption_share,
            )
            .is_ok());
    }

<<<<<<< HEAD
    #[test]
    fn valid_batched_proof_verifies() {
        let n2 = N.square();

        let decryption_share_base = CIPHERTEXT
            .as_ring_element(&n2)
            .pow_bounded_exp(&PaillierModulusSizedNumber::from(2u8), 2)
            .as_natural_number();
        let public_verification_key = BASE
            .as_ring_element(&n2)
            .pow(&SECRET_KEY)
            .as_natural_number();
        let decryption_share = decryption_share_base
            .as_ring_element(&n2)
            .pow(&SECRET_KEY)
            .as_natural_number();

        let squared_ciphertexts_and_decryption_shares =
            vec![(decryption_share_base, decryption_share)];

        let proof = ProofOfEqualityOfDiscreteLogs::batch_prove(
            n2,
            SECRET_KEY,
            BASE,
            public_verification_key,
            squared_ciphertexts_and_decryption_shares.clone(),
            &mut OsRng,
        )
        .unwrap();

        assert!(proof
            .batch_verify(
                n2,
                BASE,
                public_verification_key,
                squared_ciphertexts_and_decryption_shares,
            )
            .is_ok());

        let ciphertext2: PaillierModulusSizedNumber = PaillierModulusSizedNumber::from_be_hex("07B839504B9E1D94DE3A0B72BB60C6DD17038E493876994B9C7753593368B2FD3D193883852121C127DAF4E575988FA731F52A6AD7617F13F4826EEBD25E278C0E462787D9FFC96B424C2843930C13E61A3B1C2505BF8EDE86FC3E2DBCA31B193ABE12F3840FCFBF8505145A94A794825B8EBE48DF25066997C2C4261925FEE83308EED9FCE8F5CE6E9E9074E7EC145608EED32F5D7FA00E65E63A3879F1B4B63FFEAA71A9E7F531F0A399F25E684A11B3F826680623599B9E1AA7EA00AC9326E1FE6826B7DE7457DF6CDCD94451268D474B412F821217322B77F8ECAB2ADA6EDE7BA4DF9355B13A3D71158F82AFCF16C8A4180BF59BB0CA1C59DC1E884D66DA3F8AA85D65EE9D9C32721843CAC4DCB7DFA83304FFD96280C8CCE464870BF1F5065699A61006011631EBD937B19BAAECD05CE11DA410265878049CFB3E2D1428B10D9C81B6239E221020166A4B72C41EDAA88E340002525B1DF67A7CC4BE21F62D17EEA266DAC7319044AD89BEC39DD77863E936499DCD1D787882939023402B5F5AD440DA8195679672E7E82C9FD0AF40B5184C97C3FBC626B4A32E3C8311492A0D105B7DB49BA39C225C9EB274790D2C40B6B461372CCE8516635D4D65955612A4CBEAE915E2C651282093213624466DF2901E3DF626A0935F1998E532AB01DB56678FD1D49EBEE51B75A31858DA87827A87E7D2FE858B92897B1F748CB27D");
        let decryption_share_base2 = ciphertext2
            .as_ring_element(&n2)
            .pow_bounded_exp(&PaillierModulusSizedNumber::from(2u8), 2)
            .as_natural_number();
        let decryption_share2 = decryption_share_base2
            .as_ring_element(&n2)
            .pow(&SECRET_KEY)
            .as_natural_number();

        let squared_ciphertexts_and_decryption_shares = vec![
            (decryption_share_base, decryption_share),
            (decryption_share_base2, decryption_share2),
        ];

        let proof = ProofOfEqualityOfDiscreteLogs::batch_prove(
            n2,
            SECRET_KEY,
            BASE,
            public_verification_key,
            squared_ciphertexts_and_decryption_shares.clone(),
            &mut OsRng,
        )
        .unwrap();

        assert!(proof
            .batch_verify(
                n2,
                BASE,
                public_verification_key,
                squared_ciphertexts_and_decryption_shares,
            )
            .is_ok());
    }

=======
>>>>>>> 067aae18
    #[test]
    fn invalid_proof_fails_verification() {
        let n2 = N.square();

        let decryption_share_base = CIPHERTEXT
            .as_ring_element(&n2)
            .pow_bounded_exp(&PaillierModulusSizedNumber::from(2u8), 2)
            .as_natural_number();

        // generate a random proof and make sure it fails
        let wrong_base = PaillierModulusSizedNumber::from_be_hex("391875311F6A7F18F7347C96A61922B21E5CA4F042A3BF5E7F46EA43AF927CB1806417A800CE327D45EC6846F3FBCF898F5BF8DE76A8A84B762E44043ADC1E2BED2C8BF7C017ADE77342DA758933360063BE7272C22467D98B99578BACBAE7D0B332CE246940F577B8A328F0DC2007A6E132C8B138A669940E81A499B10D5396658F9E8E6B4D01AB5E7A2B7401C11615628F53086DE498D4501B07C4F35D096E04608E129F09BC90DA051DE836FA143C48DCB968135C85784D02340D6EE45A8345127C6CC8A2C5AF837D64005307A64844A8198DCD0FA493DFB717AEB9022FA89B32F4643EF2F2C963586372241768D050B2AFE3A9092394E1AD49DFDB3E013D318E4D9162747F41CD4F4DBBA67642AD57563FA6A1203F2839B30D27F2D39AF50A70BA8337FA260A1AF6763D633F9CCF60F27C3D01A884F623A31977ADC62DDC2586CCF9C395C8DF3E513F92E377E9D11673BA1DB247D514CE8CBBC0BF2426167459914437077A020B710B22FE44BBC794FE4166175C5754137F0CE9B9B6DB8C622C4437D162E4731D3939E35413416710BB23B2A59FAED88765523E38ABB4134649C87A05935F1CAD26C6F3C61562EABF11ED607D4B7EB5B9A5C36405BAF548F88561B47625099BFE46B73CD2E4D6EF62A1A2A843297B8CAB546E46461C1293FC292C9C765CA3403C1C034B71973693E93C2DC3B4D8AFC872F6456B746742FF");
        let wrong_decryption_share_base = PaillierModulusSizedNumber::from_be_hex("458884DF955E54100E0E5F22DB059C993EE98BA75738B0F1A4383F9B38E5E79585F3290B04687C318CA471AF303E193BB303F1A659AD60204E3BF811F222BA4D14C92F3FC4B957E9718944E631373B9BA0E20F53F2260219B03F00D2691DA1E928489DDC9FC45F198FD162C8DBAC30653F4DEB3B00CFB58F534E93941B045CD54D4879BED79CD0E553D6DE0688E4FB7EBA375CD63FDE2E205387A4D30D7B0ED552D03E44AA17BB152BD8A05B449A15AB6DCB06BC912CE4691D2D2F0604A8B2218668416183F99923F9FB1BA3EFF1CE6D1CA3390DC062157CE7002AE6D5C3A580BA076F36308182C40B1E8C81140DDDA0E99FDC54C2A8330620A7C8048705E000AF78B3FA3EBF892157BC4CEB934B8E5822EAC596FC00E2D28F4B5372E80E5CF722D17035ABA8FF642C6ADE11D39E3E9DD9B034B5256E671B8B0C291D042C70BF2896E1ACD6BED1F1055EE01C368FC70C896A20479534C2A7300603524B7A6BA0206404AB289D5752BDD57C56B72CD47060224D9B43B2F8AC3D91AC605814A1FBB44C17B5283D0BDC56658B1D9823A74048CFE0A5001A80EC1F8764A96305C65C5B66F52C9A2D8C9C4F9247907716C6E18BA5F6747A59F25FA3F6A10BDCC5369481A3DB861FA1A95E3F2A5A6C054807E0386AF7FF8C6D3DFC81509FDC55E749E8C9EAB44D46C6A1E75AD364F0C178ACC62875BF626D9354283968AFF958FAD855");
        let wrong_public_verification_key = PaillierModulusSizedNumber::from_be_hex("891875311F6A7F18F7347C96A61922B21E5CA4F042A3BF5E7F46EA43AF927CB1806417A800CE327D45EC6846F3FBCF898F5BF8DE76A8A84B762E44043ADC1E2BED2C8BF7C017ADE77342DA758933360063BE7272C22467D98B99578BACBAE7D0B332CE246940F577B8A328F0DC2007A6E132C8B138A669940E81A499B10D5396658F9E8E6B4D01AB5E7A2B7401C11615628F53086DE498D4501B07C4F35D096E04608E129F09BC90DA051DE836FA143C48DCB968135C85784D02340D6EE45A8345127C6CC8A2C5AF837D64005307A64844A8198DCD0FA493DFB717AEB9022FA89B32F4643EF2F2C963586372241768D050B2AFE3A9092394E1AD49DFDB3E013D318E4D9162747F41CD4F4DBBA67642AD57563FA6A1203F2839B30D27F2D39AF50A70BA8337FA260A1AF6763D633F9CCF60F27C3D01A884F623A31977ADC62DDC2586CCF9C395C8DF3E513F92E377E9D11673BA1DB247D514CE8CBBC0BF2426167459914437077A020B710B22FE44BBC794FE4166175C5754137F0CE9B9B6DB8C622C4437D162E4731D3939E35413416710BB23B2A59FAED88765523E38ABB4134649C87A05935F1CAD26C6F3C61562EABF11ED607D4B7EB5B9A5C36405BAF548F88561B47625099BFE46B73CD2E4D6EF62A1A2A843297B8CAB546E46461C1293FC292C9C765CA3403C1C034B71973693E93C2DC3B4D8AFC872F6456B746742FF");
        let wrong_decryption_share = PaillierModulusSizedNumber::from_be_hex("058884DF955E54100E0E5F22DB059C993EE98BA75738B0F1A4383F9B38E5E79585F3290B04687C318CA471AF303E193BB303F1A659AD60204E3BF811F222BA4D14C92F3FC4B957E9718944E631373B9BA0E20F53F2260219B03F00D2691DA1E928489DDC9FC45F198FD162C8DBAC30653F4DEB3B00CFB58F534E93941B045CD54D4879BED79CD0E553D6DE0688E4FB7EBA375CD63FDE2E205387A4D30D7B0ED552D03E44AA17BB152BD8A05B449A15AB6DCB06BC912CE4691D2D2F0604A8B2218668416183F99923F9FB1BA3EFF1CE6D1CA3390DC062157CE7002AE6D5C3A580BA076F36308182C40B1E8C81140DDDA0E99FDC54C2A8330620A7C8048705E000AF78B3FA3EBF892157BC4CEB934B8E5822EAC596FC00E2D28F4B5372E80E5CF722D17035ABA8FF642C6ADE11D39E3E9DD9B034B5256E671B8B0C291D042C70BF2896E1ACD6BED1F1055EE01C368FC70C896A20479534C2A7300603524B7A6BA0206404AB289D5752BDD57C56B72CD47060224D9B43B2F8AC3D91AC605814A1FBB44C17B5283D0BDC56658B1D9823A74048CFE0A5001A80EC1F8764A96305C65C5B66F52C9A2D8C9C4F9247907716C6E18BA5F6747A59F25FA3F6A10BDCC5369481A3DB861FA1A95E3F2A5A6C054807E0386AF7FF8C6D3DFC81509FDC55E749E8C9EAB44D46C6A1E75AD364F0C178ACC62875BF626D9354283968AFF958FAD855");
        let wrong_response = ProofOfEqualityOfDiscreteLogsRandomnessSizedNumber::from_be_hex("D09B42E9E0E7923F33FB1A81A72545DBF6710C72D43F1CDA195A2461A414BE228F4DA35BF1056AC4E58D04167D66C0E69417ED428CE39CE810BFA0AA589917E22C2D9519EC475BDCBDE46B5898E730F3B15D58E5906848106909B5A423F3DCA73F7C130424442E171CDFD7F58A808D974766A576D90C72119084A91156989E8DBB100329B81F1EC8E592CF84802FACC1049ED522C83D13E52CC45630DD70A2045F657E209496B4218CD6B394BBDC799CABB393BF8A3AEC3379BF40F19FA40C5EC4A375C6946A56778F3CAFA43D319F1116E36D88D447A89EF2D7BD822E15FB09F1C4E3B00FEB167C715DF1318DC0D1C3ACE3B739C0E1C886E43AB49EFFD1E697CE0F8F68BA31468DED59B466F0249A9AE395A1FC4533164AD7F543D1195C11F99B9D18E08464A10CB6CC42FD39E838B0CD5512435F1CC1A29D4B60A013700D5D5E95459C354A140533B7FA938A9E7E6E7ECFB233BC80A40E495577F901DE5229B73823473EACCFC058320F98CA2D124E47E5412BA8C88517077DE964830A487E80C8A4A49343B7000AE2D702998F8CB3A812BB01971BC47BA514A5723382AFD3AF3EC5F9D9C17FC33157C49B8E84453B80F636C92600D31A4EEF6E92694B99C02489443351319CC576B763E4C293A0CDDF620A38DB381D252D8FDD2DF239B67404586DA8C34A4A993351AAC1188DF6D26CDAEF1B3A46599C3A310376C7FFB2CA75AE4A32E539D34615269A9D2BE93C4CF8B557677E04737AA0395E392AE6A804");
        let wrong_base_randomizer = PaillierModulusSizedNumber::from_be_hex("1B8DC8C817CAF6ABF6B3BE337E6D723BABFC968213DFC5BE5E9B524B380A58BE0ADB12576177AFC3604D6DC28303D5F5A0B54303B033AA73C10DA59008C6B5806CE3C781096BBB32CBC3E5FF70B62A1D6F0525152E70F8FA5751249EF7B3E21DBB6DD735C11CA6282863B4FDA8FE2C993F03C3D5E008F28218FA57647F0526BCF355CB2D589DA8D2CEED3E2013B55A803300544368AF573184CC7472C9B33CB39B541E2D388384BA86E913A62B6C61D65755FD75CD79B7ACBF41EF8755E8C50C1E9D5D01B0FFCAEA990194EA41FC4591032C79517B10F2DBB23868300B222BE6DFA7B974A7BCAC395CAE72D655F2EDBFF6D6407DF874600CE7688EBFE440336681EA1A44395F67D1CC9D1C092B889D3049465D0FC21C74FA3642018A73C9510FDF6C89CE0AAC3DCC089A3092BC029F518548B2D158FBBDCEA4634D0EEDBA32E2A095886F995F5C3D6C146371F633145823DA4AAA022A62CF7F9D76597F6A550F41FEA5EC7310ED59E1134F5F86B84AFAD4911270361370B3313CD46F01CEDDCAEA1A580F5A4D3C58888F5802BEC2FED81AC7733D3399A5E6D9D3EF8B136906694709E0C0348EF083A0106AC41979289A41B0356362A85BA40A6AEA0191A83E5C48CE580FAA9AE1DE8462E8CEBDCB3BC879C5F5AFB4F2B136E057BFB314AB19CC64018F933647FA18BD4CB6F75BE614708EF748EDBA2A1BEDB115E8BBEB2B96CC");
        let wrong_decryption_share_randomizer = PaillierModulusSizedNumber::from_be_hex("2EAA0D625BD67781CFFCC4563365C37CDCEC8782B451703D4130F7B05E4D080EFF1668E8E96125EE991C45076AB92EFA40232A2C150A96A8DB72F9FB1E7EC57924A13465113ECF9CA575C312C11841C83935B81137B3172C5AB86CCF7EE400D525F5FDA24194F6BCEB4ECDA99EDCE509DDA1B5106EECE1962FFA65FE6B359E5524685ECB5C785B8B0F91744BB2B50EBEE981099AC4B66F6CCF01B1D16F6611D0846EAA44E20C4895CC77CC4CECD1A2AA34CCC97AE0D91C9438FBD0A59A66AB669BD35D78869DD9801C0B13CBBF202F8E21C21B4B76C006DE01A93DC708DE5777B1F305598DEC6552F92DB4166D10B784C6E897579265CA6C48721947F5CF0FC2B65C1EF15A0A62AF54478DD2E3275942A6D2E628C7FD56F1522DD6B251ECD129B93CDC76167A16B52711AB02315EA7D53C0F5F15403AC7BDC1DB3D65D714DA38ED350590D4ACB2B8CC6F4597C4CBCE311F8EA71B3B5783A3C57BACAA7D065EA12190DD982ADC78ECBE0F864016EDB59E9097D6D0DBECAA5F9E8272F1204246059AE42348DC978AF8F0E82BC13940559A7900AE10F343253F97611493EFA673FF74C695476A90FAD5AE734885C86C895F1CFF3E4731A3569F2295B119A46D48632BEB2576D0C0435E49C61FDFA0960C31E79D6BEFF0A1676F8F15A45B3E74B1905035DC3414B812B4253896CB04EDD6C9C4B9822FC2A2A567DEDB3F8730BBD2BD");

        let invalid_proof = ProofOfEqualityOfDiscreteLogs {
            base_randomizer: wrong_base_randomizer,
            decryption_share_base_randomizer: wrong_decryption_share_randomizer,
            response: wrong_response,
        };

        assert_eq!(
            invalid_proof
                .verify(
                    n2,
                    BASE,
                    decryption_share_base,
                    wrong_public_verification_key,
                    wrong_decryption_share,
                )
                .err()
                .unwrap(),
            Error::ProofVerificationError()
        );
<<<<<<< HEAD

        assert_eq!(
            invalid_proof
                .batch_verify(
                    n2,
                    BASE,
                    wrong_public_verification_key,
                    vec![(decryption_share_base, wrong_decryption_share)],
                )
                .err()
                .unwrap(),
            Error::ProofVerificationError()
        );
=======
>>>>>>> 067aae18

        let public_verification_key = BASE
            .as_ring_element(&n2)
            .pow(&SECRET_KEY)
            .as_natural_number();
        let decryption_share = CIPHERTEXT
            .as_ring_element(&n2)
            .pow_bounded_exp(&PaillierModulusSizedNumber::from(2u8), 2)
            .pow(&SECRET_KEY)
            .as_natural_number();

        // Try to fool verification with zeroed out fields
        let crafted_proof = ProofOfEqualityOfDiscreteLogs {
            base_randomizer: PaillierModulusSizedNumber::ZERO,
            decryption_share_base_randomizer: PaillierModulusSizedNumber::ZERO,
            response: wrong_response,
        };
<<<<<<< HEAD

        assert_eq!(
            crafted_proof
                .verify(
                    n2,
                    BASE,
                    decryption_share_base,
                    PaillierModulusSizedNumber::ZERO,
                    PaillierModulusSizedNumber::ZERO,
                )
                .err()
                .unwrap(),
            Error::InvalidParams()
        );

        assert_eq!(
            crafted_proof
                .batch_verify(
                    n2,
                    BASE,
                    PaillierModulusSizedNumber::ZERO,
                    vec![(decryption_share_base, PaillierModulusSizedNumber::ZERO)],
                )
                .err()
                .unwrap(),
            Error::InvalidParams()
        );
=======
>>>>>>> 067aae18

        assert_eq!(
            crafted_proof
                .verify(
                    n2,
                    BASE,
                    decryption_share_base,
                    PaillierModulusSizedNumber::ZERO,
                    PaillierModulusSizedNumber::ZERO,
                )
                .err()
                .unwrap(),
            Error::InvalidParams()
        );
        // Try to fool verification with fields that their square is zero mod N^2 (e.g. N)
        let crafted_proof = ProofOfEqualityOfDiscreteLogs {
            base_randomizer: (N * LargeBiPrimeSizedNumber::from(2u8)),
            decryption_share_base_randomizer: (N * LargeBiPrimeSizedNumber::from(2u8)),
            response: wrong_response,
        };
<<<<<<< HEAD

        assert_eq!(
            crafted_proof
                .verify(
                    n2,
                    BASE,
                    decryption_share_base,
                    N * LargeBiPrimeSizedNumber::from(2u8),
                    N * LargeBiPrimeSizedNumber::from(2u8),
                )
                .err()
                .unwrap(),
            Error::InvalidParams()
        );

        assert_eq!(
            crafted_proof
                .batch_verify(
                    n2,
                    BASE,
                    N * LargeBiPrimeSizedNumber::from(2u8),
                    vec![(
                        decryption_share_base,
                        (N * LargeBiPrimeSizedNumber::from(2u8))
                    )],
=======

        assert_eq!(
            crafted_proof
                .verify(
                    n2,
                    BASE,
                    decryption_share_base,
                    N * LargeBiPrimeSizedNumber::from(2u8),
                    N * LargeBiPrimeSizedNumber::from(2u8),
>>>>>>> 067aae18
                )
                .err()
                .unwrap(),
            Error::InvalidParams()
        );

        // Now generate a valid proof, and make sure that if we change any field it fails
        let valid_proof = ProofOfEqualityOfDiscreteLogs::prove(
            n2,
            SECRET_KEY,
            BASE,
            decryption_share_base,
            public_verification_key,
            decryption_share,
            &mut OsRng,
        );

        let valid_batched_proof = ProofOfEqualityOfDiscreteLogs::batch_prove(
            n2,
            SECRET_KEY,
            BASE,
            public_verification_key,
            vec![(decryption_share_base, decryption_share)],
            &mut OsRng,
        )
        .unwrap();

        // Assure that verification fails for random values
        assert_eq!(
            valid_proof
                .verify(
                    n2,
                    wrong_base,
                    decryption_share_base,
                    public_verification_key,
                    decryption_share,
                )
                .err()
                .unwrap(),
            Error::ProofVerificationError()
        );

        assert_eq!(
<<<<<<< HEAD
            valid_batched_proof
                .batch_verify(
                    n2,
                    wrong_base,
                    public_verification_key,
                    vec![(decryption_share_base, decryption_share)],
=======
            valid_proof
                .verify(
                    n2,
                    BASE,
                    wrong_decryption_share_base,
                    public_verification_key,
                    decryption_share,
>>>>>>> 067aae18
                )
                .err()
                .unwrap(),
            Error::ProofVerificationError()
        );

        assert_eq!(
            valid_proof
                .verify(
                    n2,
                    BASE,
<<<<<<< HEAD
                    wrong_decryption_share_base,
                    public_verification_key,
=======
                    decryption_share_base,
                    wrong_public_verification_key,
>>>>>>> 067aae18
                    decryption_share,
                )
                .err()
                .unwrap(),
            Error::ProofVerificationError()
        );

        assert_eq!(
<<<<<<< HEAD
            valid_batched_proof
                .batch_verify(
                    n2,
                    BASE,
                    public_verification_key,
                    vec![(wrong_decryption_share_base, decryption_share)],
                )
                .err()
                .unwrap(),
            Error::ProofVerificationError()
        );

        assert_eq!(
            valid_proof
                .verify(
                    n2,
                    BASE,
                    decryption_share_base,
                    wrong_public_verification_key,
                    decryption_share,
                )
                .err()
                .unwrap(),
            Error::ProofVerificationError()
        );

        assert_eq!(
            valid_batched_proof
                .batch_verify(
                    n2,
                    BASE,
                    wrong_public_verification_key,
                    vec![(decryption_share_base, decryption_share)],
                )
                .err()
                .unwrap(),
            Error::ProofVerificationError()
        );

        assert_eq!(
=======
>>>>>>> 067aae18
            valid_proof
                .verify(
                    n2,
                    BASE,
                    decryption_share_base,
                    public_verification_key,
                    wrong_decryption_share,
                )
                .err()
                .unwrap(),
            Error::ProofVerificationError()
        );
<<<<<<< HEAD

        assert_eq!(
            valid_batched_proof
                .batch_verify(
                    n2,
                    BASE,
                    public_verification_key,
                    vec![(decryption_share_base, wrong_decryption_share)],
                )
                .err()
                .unwrap(),
            Error::ProofVerificationError()
        );
=======
>>>>>>> 067aae18

        let mut invalid_proof = valid_proof.clone();
        invalid_proof.base_randomizer = wrong_base_randomizer;
        assert_eq!(
            invalid_proof
                .verify(
                    n2,
                    BASE,
                    decryption_share_base,
                    public_verification_key,
                    decryption_share,
                )
                .err()
                .unwrap(),
            Error::ProofVerificationError()
        );

<<<<<<< HEAD
        let mut invalid_batched_proof = valid_batched_proof.clone();
        invalid_batched_proof.base_randomizer = wrong_base_randomizer;
        assert_eq!(
            invalid_batched_proof
                .batch_verify(
                    n2,
                    BASE,
                    public_verification_key,
                    vec![(decryption_share_base, decryption_share)],
                )
                .err()
                .unwrap(),
            Error::ProofVerificationError()
        );

=======
>>>>>>> 067aae18
        invalid_proof = valid_proof.clone();
        invalid_proof.decryption_share_base_randomizer = wrong_decryption_share_randomizer;
        assert_eq!(
            invalid_proof
                .verify(
                    n2,
                    BASE,
                    decryption_share_base,
                    public_verification_key,
                    decryption_share,
                )
                .err()
                .unwrap(),
            Error::ProofVerificationError()
        );
<<<<<<< HEAD

        invalid_batched_proof = valid_batched_proof.clone();
        invalid_batched_proof.decryption_share_base_randomizer = wrong_decryption_share_randomizer;
        assert_eq!(
            invalid_batched_proof
                .batch_verify(
                    n2,
                    BASE,
                    public_verification_key,
                    vec![(decryption_share_base, decryption_share)],
                )
                .err()
                .unwrap(),
            Error::ProofVerificationError()
        );
=======
>>>>>>> 067aae18

        invalid_proof = valid_proof;
        invalid_proof.response = wrong_response;
        assert_eq!(
            invalid_proof
                .verify(
                    n2,
                    BASE,
                    decryption_share_base,
                    public_verification_key,
                    decryption_share,
                )
                .err()
                .unwrap(),
            Error::ProofVerificationError()
        );
<<<<<<< HEAD

        invalid_batched_proof = valid_batched_proof;
        invalid_batched_proof.response = wrong_response;
        assert_eq!(
            invalid_batched_proof
                .batch_verify(
                    n2,
                    BASE,
                    public_verification_key,
                    vec![(decryption_share_base, decryption_share)],
                )
                .err()
                .unwrap(),
            Error::ProofVerificationError()
        );
=======
>>>>>>> 067aae18
    }
}

#[cfg(feature = "benchmarking")]
mod benches {
<<<<<<< HEAD
    use std::iter;

=======
>>>>>>> 067aae18
    use criterion::Criterion;
    use crypto_bigint::{NonZero, RandomMod};
    use rand_core::OsRng;

    use super::*;
    use crate::LargeBiPrimeSizedNumber;

    pub(crate) fn benchmark_proof_of_equality_of_discrete_logs(c: &mut Criterion) {
        let mut g = c.benchmark_group("proof of equality of discrete logs benches");
        g.sample_size(10);

        let n = LargeBiPrimeSizedNumber::from_be_hex("97431848911c007fa3a15b718ae97da192e68a4928c0259f2d19ab58ed01f1aa930e6aeb81f0d4429ac2f037def9508b91b45875c11668cea5dc3d4941abd8fbb2d6c8750e88a69727f982e633051f60252ad96ba2e9c9204f4c766c1c97bc096bb526e4b7621ec18766738010375829657c77a23faf50e3a31cb471f72c7abecdec61bdf45b2c73c666aa3729add2d01d7d96172353380c10011e1db3c47199b72da6ae769690c883e9799563d6605e0670a911a57ab5efc69a8c5611f158f1ae6e0b1b6434bafc21238921dc0b98a294195e4e88c173c8dab6334b207636774daad6f35138b9802c1784f334a82cbff480bb78976b22bb0fb41e78fdcb8095");
        let n2 = n.square();
        let secret_key_share = PaillierModulusSizedNumber::from_be_hex("19d698592b9ccb2890fb84be46cd2b18c360153b740aeccb606cf4168ee2de399f05273182bf468978508a5f4869cb867b340e144838dfaf4ca9bfd38cd55dc2837688aed2dbd76d95091640c47b2037d3d0ca854ffb4c84970b86f905cef24e876ddc8ab9e04f2a5f171b9c7146776c469f0d90908aa436b710cf4489afc73cd3ee38bb81e80a22d5d9228b843f435c48c5eb40088623a14a12b44e2721b56625da5d56d257bb27662c6975630d51e8f5b930d05fc5ba461a0e158cbda0f3266408c9bf60ff617e39ae49e707cbb40958adc512f3b4b69a5c3dc8b6d34cf45bc9597840057438598623fb65254869a165a6030ec6bec12fd59e192b3c1eefd33ef5d9336e0666aa8f36c6bd2749f86ea82290488ee31bf7498c2c77a8900bae00efcff418b62d41eb93502a245236b89c241ad6272724858122a2ebe1ae7ec4684b29048ba25b3a516c281a93043d58844cf3fa0c6f1f73db5db7ecba179652349dea8df5454e0205e910e0206736051ac4b7c707c3013e190423532e907af2e85e5bb6f6f0b9b58257ca1ec8b0318dd197f30352a96472a5307333f0e6b83f4f775fb302c1e10f21e1fcbfff17e3a4aa8bb6f553d9c6ebc2c884ae9b140dd66f21afc8610418e9f0ba2d14ecfa51ff08744a3470ebe4bb21bd6d65b58ac154630b8331ea620673ffbabb179a971a6577c407a076654a629c7733836c250000");

        let base = PaillierModulusSizedNumber::random_mod(&mut OsRng, &NonZero::new(n2).unwrap());
        let ciphertext =
            PaillierModulusSizedNumber::random_mod(&mut OsRng, &NonZero::new(n2).unwrap());
        let ciphertext_squared = ciphertext
            .as_ring_element(&n2)
            .pow_bounded_exp(&PaillierModulusSizedNumber::from(2u8), 2)
            .as_natural_number();
        let public_verification_key = base
            .as_ring_element(&n2)
            .pow(&secret_key_share)
            .as_natural_number();
        let decryption_share = ciphertext_squared
            .as_ring_element(&n2)
            .pow(&secret_key_share)
            .as_natural_number();

        g.bench_function("equality of discrete logs prove()", |bench| {
            bench.iter(|| {
                ProofOfEqualityOfDiscreteLogs::prove(
                    n2,
                    secret_key_share,
                    base,
                    ciphertext_squared,
                    public_verification_key,
                    decryption_share,
                    &mut OsRng,
                )
            });
        });

        let proof = ProofOfEqualityOfDiscreteLogs::prove(
            n2,
            secret_key_share,
            base,
            ciphertext_squared,
            public_verification_key,
            decryption_share,
            &mut OsRng,
        );

        g.bench_function("equality of discrete logs verify()", |bench| {
            bench.iter(|| {
                assert!(proof
                    .verify(
                        n2,
                        base,
                        ciphertext_squared,
                        public_verification_key,
                        decryption_share,
                    )
                    .is_ok());
            });
        });
<<<<<<< HEAD

        for batch_size in [10, 100, 1000] {
            let squared_ciphertexts = iter::repeat_with(|| {
                PaillierModulusSizedNumber::random_mod(&mut OsRng, &NonZero::new(n2).unwrap())
                    .as_ring_element(&n2)
                    .pow_bounded_exp(&PaillierModulusSizedNumber::from(2u8), 2)
                    .as_natural_number()
            })
            .take(batch_size);

            let squared_ciphertexts_and_decryption_shares: Vec<(
                PaillierModulusSizedNumber,
                PaillierModulusSizedNumber,
            )> = squared_ciphertexts
                .map(|ciphertext| {
                    (
                        ciphertext,
                        ciphertext
                            .as_ring_element(&n2)
                            .pow(&secret_key_share)
                            .as_natural_number(),
                    )
                })
                .collect();

            g.bench_function(
                format!("equality of discrete logs batch_prove() for {batch_size} decryptions"),
                |bench| {
                    bench.iter(|| {
                        ProofOfEqualityOfDiscreteLogs::batch_prove(
                            n2,
                            secret_key_share,
                            base,
                            public_verification_key,
                            squared_ciphertexts_and_decryption_shares.clone(),
                            &mut OsRng,
                        )
                    });
                },
            );

            let batched_proof = ProofOfEqualityOfDiscreteLogs::batch_prove(
                n2,
                secret_key_share,
                base,
                public_verification_key,
                squared_ciphertexts_and_decryption_shares.clone(),
                &mut OsRng,
            )
            .unwrap();

            g.bench_function(
                format!("equality of discrete logs batch_verify() for {batch_size} decryptions"),
                |bench| {
                    bench.iter(|| {
                        assert!(batched_proof
                            .batch_verify(
                                n2,
                                base,
                                public_verification_key,
                                squared_ciphertexts_and_decryption_shares.clone()
                            )
                            .is_ok());
                    });
                },
            );
        }
=======
>>>>>>> 067aae18

        g.finish();
    }
}<|MERGE_RESOLUTION|>--- conflicted
+++ resolved
@@ -12,13 +12,8 @@
     ProofOfEqualityOfDiscreteLogsRandomnessSizedNumber,
 };
 
-<<<<<<< HEAD
-/// A proof of equality of discrete logs, which is utilized to prove the validity of threshold
-/// decryptions by the parties.
-=======
 /// A proof of equality of discrete logs, which is utilized to prove the validity of decryption
 /// shares sent by each party.
->>>>>>> 067aae18
 ///
 /// This proves the following language:
 ///         $L_{\EDL^2}[N,\tilde g,a;x] = \{(\tilde h,b) \mid \tilde h\in \ZZ_{N^2}^* \wedge
@@ -34,19 +29,11 @@
 ///       $\ct_j=\ct^{2n!d_j}$.
 #[derive(Debug, Clone, Serialize, Deserialize)]
 pub struct ProofOfEqualityOfDiscreteLogs {
-<<<<<<< HEAD
-    // The base randomizer $u=g^r \in \mathbb{Z}_{N^2}^*$.
-    base_randomizer: PaillierModulusSizedNumber,
-    // The decryption share base randomizer $v=h^r \in \mathbb{Z}_{N^2}^*$.
-    decryption_share_base_randomizer: PaillierModulusSizedNumber,
-    // The response $z \in \mathbb{Z}$.
-=======
     // Base randomizer $u=g^r \in \mathbb{Z}_{N^2}^*$.
     base_randomizer: PaillierModulusSizedNumber,
     // Decryption share base randomizer $v=h^r \in \mathbb{Z}_{N^2}^*$.
     decryption_share_base_randomizer: PaillierModulusSizedNumber,
     // Response $z \in \mathbb{Z}$.
->>>>>>> 067aae18
     response: ProofOfEqualityOfDiscreteLogsRandomnessSizedNumber,
 }
 
@@ -63,69 +50,6 @@
 
 impl ProofOfEqualityOfDiscreteLogs {
     /// Create a `ProofOfEqualityOfDiscreteLogs` that proves the equality of the discrete logs of $a
-<<<<<<< HEAD
-    /// = g^d$ and $b = h^d$ in zero-knowledge (i.e. without revealing the witness `d`).
-    /// Where, for the usecase of threshold Paillier:
-    ///     - For prover $P_j$, the `witness` $x$ is simply its secret key share $d_j$.
-    ///     - `base` $\tilde{g}={g'}^{\Delta_n}$ where $g'\gets\ZZ_{N^2}^*$ is a random element
-    ///       sampled and published in the setup. The proof is constructed over $g=\tilde{g}^{2}
-    ///       \in\QR_{N^2}$, which is the actual `base` for the proof.
-    ///     - For prover $P_j$, $a$ is the `public_verification_key` $v_j=g^{n!d_j}$. The proof is
-    ///       constructed over $a=\tilde{g}^2x \in\QR_{N^2}$, which is the actual
-    ///       `decryption_share_base` for the proof.
-    ///     - `decryption_share_base` $\tilde{h}=\ct^{2n!}\in\ZZ_{N^2}^*$ where $\ct$ is the
-    ///       ciphertext to be decrypted. The proof is constructed over $h=\tilde{h}^2
-    ///       \in\QR_{N^2}$, which is the actual `decryption_share_base` for the proof.
-    ///     - For prover $P_j$, $b$ is set to the `decryption_share` of $\ct$, namely,
-    ///       $\ct_j=\ct^{2n!d_j}$. The proof is constructed over $b=\tilde{h}^2x \in\QR_{N^2}$,
-    ///       which is the actual `decryption_share_base` for the proof.
-    ///
-    /// Implements PROTOCOL 4.1 from Section 4.2. of the paper.
-    ///
-    /// ## Example
-    /// ```rust
-    /// use std::collections::HashMap;
-    /// use crypto_bigint::modular::runtime_mod::{DynResidue, DynResidueParams};
-    /// use rand_core::OsRng;
-    /// use threshold_paillier::{LargeBiPrimeSizedNumber, PaillierModulusSizedNumber, EncryptionKey, ProofOfEqualityOfDiscreteLogs};
-    ///
-    /// let n: LargeBiPrimeSizedNumber = LargeBiPrimeSizedNumber::from_be_hex("97431848911c007fa3a15b718ae97da192e68a4928c0259f2d19ab58ed01f1aa930e6aeb81f0d4429ac2f037def9508b91b45875c11668cea5dc3d4941abd8fbb2d6c8750e88a69727f982e633051f60252ad96ba2e9c9204f4c766c1c97bc096bb526e4b7621ec18766738010375829657c77a23faf50e3a31cb471f72c7abecdec61bdf45b2c73c666aa3729add2d01d7d96172353380c10011e1db3c47199b72da6ae769690c883e9799563d6605e0670a911a57ab5efc69a8c5611f158f1ae6e0b1b6434bafc21238921dc0b98a294195e4e88c173c8dab6334b207636774daad6f35138b9802c1784f334a82cbff480bb78976b22bb0fb41e78fdcb8095");
-    /// let n2 = n.square();
-    /// let decryption_key_share: PaillierModulusSizedNumber = PaillierModulusSizedNumber::from_be_hex("366E9B246DB913DF2421C04ABE53340FC2A4510AC9C3297F50C4B791D4E94FC0CB122283BECD04228E229A836CF7DC04B7A4C17821A9AB5D0998587680354D9D22A420235BAC1AEF04066F42C1A1A867DAE1118D8E5015DAE22F9E3ECD5FFFF0F972C1E766DCACD9BEAAE9BE454AE08845A01FC9D3A62493A64E288DC28475DCA5E7016A780533C8A2EFF45C367FB591D33473253A20C90E88B0C338153D6E9494B12184246D040005D70B36F6BDAD1BE32B92CA50E5B0365C866308C770927F317C1A476C94CE013CEEB021E4CF742119D59AA7B545EDD3536282153BE41DADF85CA65392F227D326DECA23EB2AD4D0D4EFAED6A3BD7E91DC55A9C88EE3242543EF1D92E892298C201AAC81E3CBA58186D0BC1388D6EEA325265F922FBCDC4C58A29BBD54E99E1B9F4B78BAD4F0CCFE733EE69C04859EACE9DB6541567287F0CA5E7D50153CF554470422E2638DED6115C20D46396779CEB3048C58D7B0C183E627D5E4E04DD9CDF6333A278457873C0DB73F8F90264D4B52B4ACC1AF9651D1C7D6C51FEF7AF78EB0F8BECD969F058281B95DED93D31895FF0464D6F990C2F4B582659B18917C25B406C6DAB573500FADC423FA474F6F939C5C7D6505DA583D47BCFC93CAB94B57850A0668A7489D30A0088DDEA971AA82DF1A3CBCD02749DC60C07D6C186B8F0D6DB94FB9B8FE4A5A56142D68410B65830D6ECC6CBC99C7DF");
-    /// let encryption_key = EncryptionKey::new(n);
-    /// let (t, n) = (2, 3);
-    /// let plaintext = LargeBiPrimeSizedNumber::from(42u8);
-    /// let ciphertext = encryption_key.encrypt(&plaintext, &mut OsRng);
-    /// let params = DynResidueParams::new(&n2);
-    /// let decryption_share_base = DynResidue::new(&ciphertext, params)
-    ///            .pow_bounded_exp(&PaillierModulusSizedNumber::from(2u16 * (2 * 3)), 4)
-    ///            .retrieve();
-    /// let decryption_share = DynResidue::new(&decryption_share_base, params)
-    ///            .pow(&decryption_key_share)
-    ///            .retrieve();
-    /// let base = PaillierModulusSizedNumber::from_be_hex("03B4EFB895D3A85104F1F93744F9DB8924911747DE87ACEC55F1BF37C4531FD7F0A5B498A943473FFA65B89A04FAC2BBDF76FF14D81EB0A0DAD7414CF697E554A93C8495658A329A1907339F9438C1048A6E14476F9569A14BD092BCB2730DCE627566808FD686008F46A47964732DC7DCD2E6ECCE83F7BCCAB2AFDF37144ED153A118B683FF6A3C6971B08DE53DA5D2FEEF83294C21998FC0D1E219A100B6F57F2A2458EA9ABCFA8C5D4DF14B286B71BF5D7AD4FFEEEF069B64E0FC4F1AB684D6B2F20EAA235892F360AA2ECBF361357405D77E5023DF7BEDC12F10F6C35F3BE1163BC37B6C97D62616260A2862F659EB1811B1DDA727847E810D0C2FA120B18E99C9008AA4625CF1862460F8AB3A41E3FDB552187E0408E60885391A52EE2A89DD2471ECBA0AD922DEA0B08474F0BED312993ECB90C90C0F44EF267124A6217BC372D36F8231EB76B0D31DDEB183283A46FAAB74052A01F246D1C638BC00A47D25978D7DF9513A99744D8B65F2B32E4D945B0BA3B7E7A797604173F218D116A1457D20A855A52BBD8AC15679692C5F6AC4A8AF425370EF1D4184322F317203BE9678F92BFD25C7E6820D70EE08809424720249B4C58B81918DA02CFD2CAB3C42A02B43546E64430F529663FCEFA51E87E63F0813DA52F3473506E9E98DCD3142D830F1C1CDF6970726C190EAE1B5D5A26BC30857B4DF639797895E5D61A5EE");
-    /// let base = DynResidue::new(&base, params)
-    ///            .pow_bounded_exp(&PaillierModulusSizedNumber::from(2u8 * 3), 3)
-    ///            .retrieve();
-    /// let public_verification_key = DynResidue::new(&base, params)
-    ///         .pow(&decryption_key_share)
-    ///         .retrieve();
-    /// let proof = ProofOfEqualityOfDiscreteLogs::prove(n2, decryption_key_share, base, decryption_share_base, public_verification_key, decryption_share, &mut OsRng);
-    /// ```
-    pub fn prove(
-        // The Paillier modulus
-        n2: PaillierModulusSizedNumber,
-        // The witness $d$ (the secret key share in threshold decryption)
-        witness: PaillierModulusSizedNumber,
-        // The base $\tilde{g}$
-        base: PaillierModulusSizedNumber,
-        // The decryption share base $\tilde{h}=\ct^{2n!}\in\ZZ_{N^2}^*$ where $\ct$ is the
-        // ciphertext to be decrypted
-        decryption_share_base: PaillierModulusSizedNumber,
-        // The public verification key $v_j=g^{n!d_j}$
-        public_verification_key: PaillierModulusSizedNumber,
-        // The decryption share $\ct_j=\ct^{2n!d_j}$
-=======
     /// a = g^x$ and $b = h^x$ in zero-knowledge (i.e. without revealing the witness `x`).
     /// Implements PROTOCOL 4.1 from Section 4.2. of the paper.
     pub fn prove(
@@ -141,7 +65,6 @@
         // Public verification key $v_j=g^{n!d_j}$
         public_verification_key: PaillierModulusSizedNumber,
         // Decryption share $\ct_j=\ct^{2n!d_j}$
->>>>>>> 067aae18
         decryption_share: PaillierModulusSizedNumber,
         rng: &mut impl CryptoRngCore,
     ) -> ProofOfEqualityOfDiscreteLogs {
@@ -151,7 +74,6 @@
             public_verification_key,
             vec![(decryption_share_base, decryption_share)],
         );
-<<<<<<< HEAD
 
         let (decryption_share_base, _) = decryption_shares_and_bases.first().unwrap();
 
@@ -165,21 +87,6 @@
         )
     }
 
-=======
-
-        let (decryption_share_base, _) = decryption_shares_and_bases.first().unwrap();
-
-        Self::prove_inner(
-            n2,
-            witness,
-            base,
-            *decryption_share_base,
-            &mut transcript,
-            rng,
-        )
-    }
-
->>>>>>> 067aae18
     fn prove_inner(
         n2: PaillierModulusSizedNumber,
         witness: PaillierModulusSizedNumber,
@@ -225,64 +132,8 @@
         }
     }
 
-<<<<<<< HEAD
-    /// Create a `ProofOfEqualityOfDiscreteLogs` that proves the equality of the discrete logs of $a
-    /// = g^d$ and $b = h^d$ in zero-knowledge (i.e. without revealing the witness `d`)
-    /// Implements PROTOCOL 4.1 from Section 4.2. of the paper.
-    ///
-    /// Verify that `self` proves the equality of the discrete logs of $a = g^d$ and $b = h^d$.
-    /// Where, for the usecase of threshold Paillier:
-    ///     - For prover $P_j$, the witness $x$ is simply its secret key share $d_j$.
-    ///     - `base` $\tilde{g}={g'}^{\Delta_n}$ where $g'\gets\ZZ_{N^2}^*$ is a random element
-    ///       sampled and published in the setup. The proof is constructed over $g=\tilde{g}^{2}
-    ///       \in\QR_{N^2}$, which is the actual `base` for the proof.
-    ///     - For prover $P_j$, the `public_verification_key` $v_j=g^{n!d_j}$. The proof is
-    ///       constructed over $a=\tilde{g}^2x=v_j^2x \in\QR_{N^2}$, which is the actual
-    ///       `decryption_share_base` for the proof.
-    ///     - `decryption_share_base` $\tilde{h}=\ct^{2n!}\in\ZZ_{N^2}^*$ where $\ct$ is the
-    ///       ciphertext to be decrypted. The proof is constructed over $h=\tilde{h}^2
-    ///       \in\QR_{N^2}$, which is the actual `decryption_share_base` for the proof.
-    ///     - For prover $P_j$, $b$ is set to the `decryption_share` of $\ct$, namely,
-    ///       $\ct_j=\ct^{2n!d_j}$. The proof is constructed over $b=\tilde{h}^2x \in\QR_{N^2}$,
-    ///       which is the actual `decryption_share_base` for the proof.
-    ///
-    /// Implements PROTOCOL 4.1 from Section 4.2. of the paper.
-    ///
-    /// ## Example
-    /// ```rust
-    /// use std::collections::HashMap;
-    /// use crypto_bigint::modular::runtime_mod::{DynResidue, DynResidueParams};
-    /// use rand_core::OsRng;
-    /// use threshold_paillier::{LargeBiPrimeSizedNumber, PaillierModulusSizedNumber, EncryptionKey, ProofOfEqualityOfDiscreteLogs};
-    ///
-    /// let n: LargeBiPrimeSizedNumber = LargeBiPrimeSizedNumber::from_be_hex("97431848911c007fa3a15b718ae97da192e68a4928c0259f2d19ab58ed01f1aa930e6aeb81f0d4429ac2f037def9508b91b45875c11668cea5dc3d4941abd8fbb2d6c8750e88a69727f982e633051f60252ad96ba2e9c9204f4c766c1c97bc096bb526e4b7621ec18766738010375829657c77a23faf50e3a31cb471f72c7abecdec61bdf45b2c73c666aa3729add2d01d7d96172353380c10011e1db3c47199b72da6ae769690c883e9799563d6605e0670a911a57ab5efc69a8c5611f158f1ae6e0b1b6434bafc21238921dc0b98a294195e4e88c173c8dab6334b207636774daad6f35138b9802c1784f334a82cbff480bb78976b22bb0fb41e78fdcb8095");
-    /// let n2 = n.square();
-    /// let decryption_key_share: PaillierModulusSizedNumber = PaillierModulusSizedNumber::from_be_hex("366E9B246DB913DF2421C04ABE53340FC2A4510AC9C3297F50C4B791D4E94FC0CB122283BECD04228E229A836CF7DC04B7A4C17821A9AB5D0998587680354D9D22A420235BAC1AEF04066F42C1A1A867DAE1118D8E5015DAE22F9E3ECD5FFFF0F972C1E766DCACD9BEAAE9BE454AE08845A01FC9D3A62493A64E288DC28475DCA5E7016A780533C8A2EFF45C367FB591D33473253A20C90E88B0C338153D6E9494B12184246D040005D70B36F6BDAD1BE32B92CA50E5B0365C866308C770927F317C1A476C94CE013CEEB021E4CF742119D59AA7B545EDD3536282153BE41DADF85CA65392F227D326DECA23EB2AD4D0D4EFAED6A3BD7E91DC55A9C88EE3242543EF1D92E892298C201AAC81E3CBA58186D0BC1388D6EEA325265F922FBCDC4C58A29BBD54E99E1B9F4B78BAD4F0CCFE733EE69C04859EACE9DB6541567287F0CA5E7D50153CF554470422E2638DED6115C20D46396779CEB3048C58D7B0C183E627D5E4E04DD9CDF6333A278457873C0DB73F8F90264D4B52B4ACC1AF9651D1C7D6C51FEF7AF78EB0F8BECD969F058281B95DED93D31895FF0464D6F990C2F4B582659B18917C25B406C6DAB573500FADC423FA474F6F939C5C7D6505DA583D47BCFC93CAB94B57850A0668A7489D30A0088DDEA971AA82DF1A3CBCD02749DC60C07D6C186B8F0D6DB94FB9B8FE4A5A56142D68410B65830D6ECC6CBC99C7DF");
-    /// let encryption_key = EncryptionKey::new(n);
-    /// let (t, n) = (2, 3);
-    /// let plaintext = LargeBiPrimeSizedNumber::from(42u8);
-    /// let ciphertext = encryption_key.encrypt(&plaintext, &mut OsRng);
-    /// let params = DynResidueParams::new(&n2);
-    /// let decryption_share_base = DynResidue::new(&ciphertext, params)
-    ///            .pow_bounded_exp(&PaillierModulusSizedNumber::from(2u16 * (2 * 3)), 4)
-    ///            .retrieve();
-    /// let decryption_share = DynResidue::new(&decryption_share_base, params)
-    ///            .pow(&decryption_key_share)
-    ///            .retrieve();
-    /// let base = PaillierModulusSizedNumber::from_be_hex("03B4EFB895D3A85104F1F93744F9DB8924911747DE87ACEC55F1BF37C4531FD7F0A5B498A943473FFA65B89A04FAC2BBDF76FF14D81EB0A0DAD7414CF697E554A93C8495658A329A1907339F9438C1048A6E14476F9569A14BD092BCB2730DCE627566808FD686008F46A47964732DC7DCD2E6ECCE83F7BCCAB2AFDF37144ED153A118B683FF6A3C6971B08DE53DA5D2FEEF83294C21998FC0D1E219A100B6F57F2A2458EA9ABCFA8C5D4DF14B286B71BF5D7AD4FFEEEF069B64E0FC4F1AB684D6B2F20EAA235892F360AA2ECBF361357405D77E5023DF7BEDC12F10F6C35F3BE1163BC37B6C97D62616260A2862F659EB1811B1DDA727847E810D0C2FA120B18E99C9008AA4625CF1862460F8AB3A41E3FDB552187E0408E60885391A52EE2A89DD2471ECBA0AD922DEA0B08474F0BED312993ECB90C90C0F44EF267124A6217BC372D36F8231EB76B0D31DDEB183283A46FAAB74052A01F246D1C638BC00A47D25978D7DF9513A99744D8B65F2B32E4D945B0BA3B7E7A797604173F218D116A1457D20A855A52BBD8AC15679692C5F6AC4A8AF425370EF1D4184322F317203BE9678F92BFD25C7E6820D70EE08809424720249B4C58B81918DA02CFD2CAB3C42A02B43546E64430F529663FCEFA51E87E63F0813DA52F3473506E9E98DCD3142D830F1C1CDF6970726C190EAE1B5D5A26BC30857B4DF639797895E5D61A5EE");
-    /// let base = DynResidue::new(&base, params)
-    ///            .pow_bounded_exp(&PaillierModulusSizedNumber::from(2u8 * 3), 3)
-    ///            .retrieve();
-    /// let public_verification_key = DynResidue::new(&base, params)
-    ///         .pow(&decryption_key_share)
-    ///         .retrieve();
-    /// let proof = ProofOfEqualityOfDiscreteLogs::prove(n2, decryption_key_share, base, decryption_share_base, public_verification_key, decryption_share, &mut OsRng);
-    /// assert!(proof.verify(n2, base, decryption_share_base, public_verification_key, decryption_share).is_ok());
-    /// ```
-=======
     /// Verify that `self` proves the equality of the discrete logs of $a = g^d$ and $b = h^d$.
     /// Implements PROTOCOL 4.1 from Section 4.2. of the paper.
->>>>>>> 067aae18
     pub fn verify(
         &self,
         // The Paillier modulus
@@ -307,7 +158,6 @@
 
         let (decryption_share_base, decryption_share) =
             decryption_shares_and_bases.first().unwrap();
-<<<<<<< HEAD
 
         self.verify_inner(
             n2,
@@ -319,19 +169,6 @@
         )
     }
 
-=======
-
-        self.verify_inner(
-            n2,
-            base,
-            *decryption_share_base,
-            public_verification_key,
-            *decryption_share,
-            &mut transcript,
-        )
-    }
-
->>>>>>> 067aae18
     fn verify_inner(
         &self,
         n2: PaillierModulusSizedNumber,
@@ -417,14 +254,9 @@
         Vec<(PaillierModulusSizedNumber, PaillierModulusSizedNumber)>,
         Transcript,
     ) {
-<<<<<<< HEAD
-        // The paper requires that $a, b, g, h\in QR_{N}$, but we get their roots as parameters.
-        // Therefore we perform the squaring to assure it is in the quadratic residue group.
-=======
         // The paper requires that $a, b, g, h\in QR_{N}$, which is enforced by obtaining their
         // square roots as parameters to begin with. Therefore we perform the squaring to
         // assure it is in the quadratic residue group.
->>>>>>> 067aae18
         let base = base
             .as_ring_element(&n2)
             .pow_bounded_exp(&PaillierModulusSizedNumber::from(2u8), 2)
@@ -461,7 +293,6 @@
         transcript.append_statement(
             b"The public verification key $a=g^x$",
             &public_verification_key,
-<<<<<<< HEAD
         );
 
         decryption_shares_and_bases
@@ -699,10 +530,10 @@
             .collect();
 
         #[cfg(not(feature = "parallel"))]
-        let randomizers_decryption_shares_and_bases_iter =
+            let randomizers_decryption_shares_and_bases_iter =
             randomizers_ciphertexts_and_decryption_shares.iter();
         #[cfg(feature = "parallel")]
-        let randomizers_decryption_shares_and_bases_iter =
+            let randomizers_decryption_shares_and_bases_iter =
             randomizers_ciphertexts_and_decryption_shares.par_iter();
 
         let batched_decryption_share_base = randomizers_decryption_shares_and_bases_iter
@@ -715,12 +546,12 @@
             });
 
         #[cfg(not(feature = "parallel"))]
-        let batched_decryption_share_base = batched_decryption_share_base
+            let batched_decryption_share_base = batched_decryption_share_base
             .reduce(|x, y| x * y)
             .unwrap()
             .as_natural_number();
         #[cfg(feature = "parallel")]
-        let batched_decryption_share_base = batched_decryption_share_base
+            let batched_decryption_share_base = batched_decryption_share_base
             .reduce(
                 || PaillierModulusSizedNumber::ONE.as_ring_element(&n2),
                 |x, y| x * y,
@@ -737,12 +568,12 @@
         );
 
         #[cfg(not(feature = "parallel"))]
-        let batched_decryption_share = batched_decryption_share
+            let batched_decryption_share = batched_decryption_share
             .reduce(|x, y| x * y)
             .unwrap()
             .as_natural_number();
         #[cfg(feature = "parallel")]
-        let batched_decryption_share = batched_decryption_share
+            let batched_decryption_share = batched_decryption_share
             .reduce(
                 || PaillierModulusSizedNumber::ONE.as_ring_element(&n2),
                 |x, y| x * y,
@@ -756,24 +587,6 @@
             batched_decryption_share,
             transcript,
         ))
-=======
-        );
-
-        decryption_shares_and_bases
-            .iter()
-            .for_each(|(decryption_share_base, decryption_share)| {
-                transcript
-                    .append_statement(b"The decryption share base $h$", decryption_share_base);
-                transcript.append_statement(b"The decryption share $b=h^x$", decryption_share);
-            });
-
-        (
-            base,
-            public_verification_key,
-            decryption_shares_and_bases,
-            transcript,
-        )
->>>>>>> 067aae18
     }
 
     fn compute_challenge(
@@ -820,21 +633,12 @@
             .as_natural_number();
         let public_verification_key = base
             .as_ring_element(&n2)
-<<<<<<< HEAD
             .pow(&SECRET_KEY)
             .as_natural_number();
         let decryption_share = decryption_share_base
             .as_ring_element(&n2)
-=======
->>>>>>> 067aae18
             .pow(&SECRET_KEY)
             .as_natural_number();
-        let decryption_share = decryption_share_base
-            .as_ring_element(&n2)
-            .pow(&SECRET_KEY)
-            .as_natural_number();
-
-        let witness = SECRET_KEY;
 
         let witness = SECRET_KEY;
 
@@ -859,7 +663,6 @@
             .is_ok());
     }
 
-<<<<<<< HEAD
     #[test]
     fn valid_batched_proof_verifies() {
         let n2 = N.square();
@@ -934,8 +737,6 @@
             .is_ok());
     }
 
-=======
->>>>>>> 067aae18
     #[test]
     fn invalid_proof_fails_verification() {
         let n2 = N.square();
@@ -973,7 +774,6 @@
                 .unwrap(),
             Error::ProofVerificationError()
         );
-<<<<<<< HEAD
 
         assert_eq!(
             invalid_proof
@@ -987,8 +787,6 @@
                 .unwrap(),
             Error::ProofVerificationError()
         );
-=======
->>>>>>> 067aae18
 
         let public_verification_key = BASE
             .as_ring_element(&n2)
@@ -1006,7 +804,6 @@
             decryption_share_base_randomizer: PaillierModulusSizedNumber::ZERO,
             response: wrong_response,
         };
-<<<<<<< HEAD
 
         assert_eq!(
             crafted_proof
@@ -1034,29 +831,13 @@
                 .unwrap(),
             Error::InvalidParams()
         );
-=======
->>>>>>> 067aae18
-
-        assert_eq!(
-            crafted_proof
-                .verify(
-                    n2,
-                    BASE,
-                    decryption_share_base,
-                    PaillierModulusSizedNumber::ZERO,
-                    PaillierModulusSizedNumber::ZERO,
-                )
-                .err()
-                .unwrap(),
-            Error::InvalidParams()
-        );
+
         // Try to fool verification with fields that their square is zero mod N^2 (e.g. N)
         let crafted_proof = ProofOfEqualityOfDiscreteLogs {
             base_randomizer: (N * LargeBiPrimeSizedNumber::from(2u8)),
             decryption_share_base_randomizer: (N * LargeBiPrimeSizedNumber::from(2u8)),
             response: wrong_response,
         };
-<<<<<<< HEAD
 
         assert_eq!(
             crafted_proof
@@ -1082,17 +863,6 @@
                         decryption_share_base,
                         (N * LargeBiPrimeSizedNumber::from(2u8))
                     )],
-=======
-
-        assert_eq!(
-            crafted_proof
-                .verify(
-                    n2,
-                    BASE,
-                    decryption_share_base,
-                    N * LargeBiPrimeSizedNumber::from(2u8),
-                    N * LargeBiPrimeSizedNumber::from(2u8),
->>>>>>> 067aae18
                 )
                 .err()
                 .unwrap(),
@@ -1136,14 +906,19 @@
         );
 
         assert_eq!(
-<<<<<<< HEAD
             valid_batched_proof
                 .batch_verify(
                     n2,
                     wrong_base,
                     public_verification_key,
                     vec![(decryption_share_base, decryption_share)],
-=======
+                )
+                .err()
+                .unwrap(),
+            Error::ProofVerificationError()
+        );
+
+        assert_eq!(
             valid_proof
                 .verify(
                     n2,
@@ -1151,34 +926,13 @@
                     wrong_decryption_share_base,
                     public_verification_key,
                     decryption_share,
->>>>>>> 067aae18
-                )
-                .err()
-                .unwrap(),
-            Error::ProofVerificationError()
-        );
-
-        assert_eq!(
-            valid_proof
-                .verify(
-                    n2,
-                    BASE,
-<<<<<<< HEAD
-                    wrong_decryption_share_base,
-                    public_verification_key,
-=======
-                    decryption_share_base,
-                    wrong_public_verification_key,
->>>>>>> 067aae18
-                    decryption_share,
-                )
-                .err()
-                .unwrap(),
-            Error::ProofVerificationError()
-        );
-
-        assert_eq!(
-<<<<<<< HEAD
+                )
+                .err()
+                .unwrap(),
+            Error::ProofVerificationError()
+        );
+
+        assert_eq!(
             valid_batched_proof
                 .batch_verify(
                     n2,
@@ -1219,8 +973,6 @@
         );
 
         assert_eq!(
-=======
->>>>>>> 067aae18
             valid_proof
                 .verify(
                     n2,
@@ -1233,7 +985,6 @@
                 .unwrap(),
             Error::ProofVerificationError()
         );
-<<<<<<< HEAD
 
         assert_eq!(
             valid_batched_proof
@@ -1247,8 +998,6 @@
                 .unwrap(),
             Error::ProofVerificationError()
         );
-=======
->>>>>>> 067aae18
 
         let mut invalid_proof = valid_proof.clone();
         invalid_proof.base_randomizer = wrong_base_randomizer;
@@ -1266,7 +1015,6 @@
             Error::ProofVerificationError()
         );
 
-<<<<<<< HEAD
         let mut invalid_batched_proof = valid_batched_proof.clone();
         invalid_batched_proof.base_randomizer = wrong_base_randomizer;
         assert_eq!(
@@ -1282,8 +1030,6 @@
             Error::ProofVerificationError()
         );
 
-=======
->>>>>>> 067aae18
         invalid_proof = valid_proof.clone();
         invalid_proof.decryption_share_base_randomizer = wrong_decryption_share_randomizer;
         assert_eq!(
@@ -1299,7 +1045,6 @@
                 .unwrap(),
             Error::ProofVerificationError()
         );
-<<<<<<< HEAD
 
         invalid_batched_proof = valid_batched_proof.clone();
         invalid_batched_proof.decryption_share_base_randomizer = wrong_decryption_share_randomizer;
@@ -1315,8 +1060,6 @@
                 .unwrap(),
             Error::ProofVerificationError()
         );
-=======
->>>>>>> 067aae18
 
         invalid_proof = valid_proof;
         invalid_proof.response = wrong_response;
@@ -1333,7 +1076,6 @@
                 .unwrap(),
             Error::ProofVerificationError()
         );
-<<<<<<< HEAD
 
         invalid_batched_proof = valid_batched_proof;
         invalid_batched_proof.response = wrong_response;
@@ -1349,29 +1091,21 @@
                 .unwrap(),
             Error::ProofVerificationError()
         );
-=======
->>>>>>> 067aae18
     }
 }
 
 #[cfg(feature = "benchmarking")]
 mod benches {
-<<<<<<< HEAD
     use std::iter;
 
-=======
->>>>>>> 067aae18
     use criterion::Criterion;
     use crypto_bigint::{NonZero, RandomMod};
     use rand_core::OsRng;
 
     use super::*;
-    use crate::LargeBiPrimeSizedNumber;
 
     pub(crate) fn benchmark_proof_of_equality_of_discrete_logs(c: &mut Criterion) {
         let mut g = c.benchmark_group("proof of equality of discrete logs benches");
-        g.sample_size(10);
-
         let n = LargeBiPrimeSizedNumber::from_be_hex("97431848911c007fa3a15b718ae97da192e68a4928c0259f2d19ab58ed01f1aa930e6aeb81f0d4429ac2f037def9508b91b45875c11668cea5dc3d4941abd8fbb2d6c8750e88a69727f982e633051f60252ad96ba2e9c9204f4c766c1c97bc096bb526e4b7621ec18766738010375829657c77a23faf50e3a31cb471f72c7abecdec61bdf45b2c73c666aa3729add2d01d7d96172353380c10011e1db3c47199b72da6ae769690c883e9799563d6605e0670a911a57ab5efc69a8c5611f158f1ae6e0b1b6434bafc21238921dc0b98a294195e4e88c173c8dab6334b207636774daad6f35138b9802c1784f334a82cbff480bb78976b22bb0fb41e78fdcb8095");
         let n2 = n.square();
         let secret_key_share = PaillierModulusSizedNumber::from_be_hex("19d698592b9ccb2890fb84be46cd2b18c360153b740aeccb606cf4168ee2de399f05273182bf468978508a5f4869cb867b340e144838dfaf4ca9bfd38cd55dc2837688aed2dbd76d95091640c47b2037d3d0ca854ffb4c84970b86f905cef24e876ddc8ab9e04f2a5f171b9c7146776c469f0d90908aa436b710cf4489afc73cd3ee38bb81e80a22d5d9228b843f435c48c5eb40088623a14a12b44e2721b56625da5d56d257bb27662c6975630d51e8f5b930d05fc5ba461a0e158cbda0f3266408c9bf60ff617e39ae49e707cbb40958adc512f3b4b69a5c3dc8b6d34cf45bc9597840057438598623fb65254869a165a6030ec6bec12fd59e192b3c1eefd33ef5d9336e0666aa8f36c6bd2749f86ea82290488ee31bf7498c2c77a8900bae00efcff418b62d41eb93502a245236b89c241ad6272724858122a2ebe1ae7ec4684b29048ba25b3a516c281a93043d58844cf3fa0c6f1f73db5db7ecba179652349dea8df5454e0205e910e0206736051ac4b7c707c3013e190423532e907af2e85e5bb6f6f0b9b58257ca1ec8b0318dd197f30352a96472a5307333f0e6b83f4f775fb302c1e10f21e1fcbfff17e3a4aa8bb6f553d9c6ebc2c884ae9b140dd66f21afc8610418e9f0ba2d14ecfa51ff08744a3470ebe4bb21bd6d65b58ac154630b8331ea620673ffbabb179a971a6577c407a076654a629c7733836c250000");
@@ -1429,7 +1163,6 @@
                     .is_ok());
             });
         });
-<<<<<<< HEAD
 
         for batch_size in [10, 100, 1000] {
             let squared_ciphertexts = iter::repeat_with(|| {
@@ -1497,8 +1230,6 @@
                 },
             );
         }
-=======
->>>>>>> 067aae18
 
         g.finish();
     }
