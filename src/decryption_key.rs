// Author: dWallet Labs, Ltd.
// SPDX-License-Identifier: BSD-3-Clause-Clear

<<<<<<< HEAD
use crypto_bigint::NonZero;
use group::GroupElement;
use homomorphic_encryption::{
    AdditivelyHomomorphicDecryptionKey, AdditivelyHomomorphicEncryptionKey,
    GroupsPublicParametersAccessors,
};
use subtle::{Choice, CtOption};

use crate::{
    encryption_key, encryption_key::PublicParameters, CiphertextSpaceGroupElement, EncryptionKey,
    PaillierModulusSizedNumber, PlaintextSpaceGroupElement, PLAINTEXT_SPACE_SCALAR_LIMBS,
=======
use crypto_bigint::{rand_core::CryptoRngCore, NonZero};

use crate::{
    AsNaturalNumber, AsRingElement, EncryptionKey, LargeBiPrimeSizedNumber, LargePrimeSizedNumber,
    PaillierModulusSizedNumber, PaillierRingElement,
>>>>>>> f1a23aa1
};

/// A paillier decryption key.
/// Holds both the `secret_key` and its corresponding `encryption_key`
#[derive(Debug, Clone, PartialEq, Eq)]
pub struct DecryptionKey {
    encryption_key: EncryptionKey,
    secret_key: PaillierModulusSizedNumber,
}

<<<<<<< HEAD
impl AdditivelyHomomorphicDecryptionKey<PLAINTEXT_SPACE_SCALAR_LIMBS, EncryptionKey>
    for DecryptionKey
{
    type SecretKey = PaillierModulusSizedNumber;

    fn new(
        secret_key: Self::SecretKey,
        public_parameters: &encryption_key::PublicParameters,
    ) -> homomorphic_encryption::Result<Self> {
        let encryption_key = EncryptionKey::new(public_parameters)?;

        Ok(DecryptionKey {
            encryption_key,
            secret_key,
        })
=======
impl DecryptionKey {
    /// Create a `DecryptionKey` from a previously generated `secret_key` and its corresponding
    /// `encryption_key`. Performs no validations.
    pub fn new(
        encryption_key: EncryptionKey,
        secret_key: PaillierModulusSizedNumber,
    ) -> DecryptionKey {
        DecryptionKey {
            encryption_key,
            secret_key,
        }
    }

    /// Generates a new Paillier decryption key.
    pub fn generate(rng: &mut impl CryptoRngCore) -> Self {
        let p: LargePrimeSizedNumber = crypto_primes::generate_safe_prime_with_rng(rng, Some(1024));
        let q: LargePrimeSizedNumber = crypto_primes::generate_safe_prime_with_rng(rng, Some(1024));

        let n: LargeBiPrimeSizedNumber = p * q;
        let phi: LargeBiPrimeSizedNumber = (p.wrapping_sub(&LargePrimeSizedNumber::ONE))
            * (q.wrapping_sub(&LargePrimeSizedNumber::ONE));
        // With safe primes this can never fail since we have gcd(pq,4p'q') where p,q,p',q' are all
        // odd primes. So the only option is that p'=q or q'=p. 2p+1 has 1025 bits.
        let (phi_inv, _) = phi.inv_odd_mod(&n);
        let secret_key = phi * phi_inv;

        let encryption_key = EncryptionKey::new(n);

        Self::new(encryption_key, secret_key)
    }

    /// Decrypts `ciphertext`
    /// Performs no validation (that the `ciphertext` is a valid Paillier ciphertext encrypted for
    /// `self.encryption_key.n`) – supplying a wrong ciphertext will return an undefined result.
    pub fn decrypt(&self, ciphertext: &PaillierModulusSizedNumber) -> LargeBiPrimeSizedNumber {
        self.decrypt_inner(ciphertext.as_ring_element(&self.encryption_key.n2))
>>>>>>> f1a23aa1
    }

    fn decrypt(
        &self,
        ciphertext: &CiphertextSpaceGroupElement,
        public_parameters: &PublicParameters,
    ) -> CtOption<PlaintextSpaceGroupElement> {
        let n = NonZero::new(
            public_parameters
                .plaintext_space_public_parameters()
                .modulus
                .resize(),
        )
        .unwrap();

        // $ D(c,d)=\left(\frac{(c^{d}\mod(N^{2}))-1}{N}\right)\mod(N) $
        let plaintext: PaillierModulusSizedNumber =
            (crate::PaillierModulusSizedNumber::from(ciphertext.scalar_mul(&self.secret_key))
                .wrapping_sub(&PaillierModulusSizedNumber::ONE)
                / n)
                % n;

        CtOption::new(
            PlaintextSpaceGroupElement::new(
                (&plaintext).into(),
                public_parameters.plaintext_space_public_parameters(),
            )
            .unwrap(),
            Choice::from(1u8),
        )
    }
}

impl AsRef<EncryptionKey> for DecryptionKey {
    fn as_ref(&self) -> &EncryptionKey {
        &self.encryption_key
    }
}

#[cfg(test)]
mod tests {
    use group::{secp256k1, GroupElement};
    use homomorphic_encryption::{
        AdditivelyHomomorphicDecryptionKey, GroupsPublicParametersAccessors,
    };
    use rand_core::OsRng;

<<<<<<< HEAD
    use super::*;
    use crate::{
        encryption_key::PublicParameters,
        test_exports::{CIPHERTEXT, N, PLAINTEXT, SECRET_KEY},
        CiphertextSpaceGroupElement, CiphertextSpaceValue, LargeBiPrimeSizedNumber,
        PlaintextSpaceGroupElement,
    };
=======
    use crate::tests::{CIPHERTEXT, N, PLAINTEXT, SECRET_KEY};
>>>>>>> f1a23aa1

    use super::*;

    #[test]
    fn decrypts() {
        let public_parameters = PublicParameters::new(N).unwrap();
        let decryption_key = DecryptionKey::new(SECRET_KEY, &public_parameters).unwrap();

        let plaintext = PlaintextSpaceGroupElement::new(
            PLAINTEXT,
            public_parameters.plaintext_space_public_parameters(),
        )
        .unwrap();

        let ciphertext = CiphertextSpaceGroupElement::new(
            CiphertextSpaceValue::new(
                CIPHERTEXT,
                public_parameters.ciphertext_space_public_parameters(),
            )
            .unwrap(),
            public_parameters.ciphertext_space_public_parameters(),
        )
        .unwrap();

        assert_eq!(
            decryption_key
                .decrypt(&ciphertext, &public_parameters)
                .unwrap(),
            plaintext
        );

        let plaintext = PlaintextSpaceGroupElement::new(
            LargeBiPrimeSizedNumber::from(42u8),
            public_parameters.plaintext_space_public_parameters(),
        )
        .unwrap();

        let (_, ciphertext) = decryption_key
            .encryption_key
            .encrypt(&plaintext, &public_parameters, &mut OsRng)
            .unwrap();

        assert_eq!(
            decryption_key
                .decrypt(&ciphertext, &public_parameters,)
                .unwrap(),
            plaintext
        );
    }

    #[test]
    fn encrypt_decrypts() {
        let public_parameters = PublicParameters::new(N).unwrap();
        let decryption_key = DecryptionKey::new(SECRET_KEY, &public_parameters).unwrap();

        homomorphic_encryption::tests::encrypt_decrypts(
            decryption_key,
            &public_parameters,
            &mut OsRng,
        );
    }

    #[test]
    fn evaluates() {
        let public_parameters = PublicParameters::new(N).unwrap();
        let decryption_key = DecryptionKey::new(SECRET_KEY, &public_parameters).unwrap();

        homomorphic_encryption::tests::evaluates::<
            { secp256k1::SCALAR_LIMBS },
            PLAINTEXT_SPACE_SCALAR_LIMBS,
            secp256k1::Scalar,
            EncryptionKey,
            DecryptionKey,
        >(
            decryption_key,
            &secp256k1::scalar::PublicParameters::default(),
            &public_parameters,
            &mut OsRng,
        );
    }

    #[test]
    fn generated_key_encrypts_decrypts() {
        let decryption_key = DecryptionKey::generate(&mut OsRng);

        let plaintext = LargeBiPrimeSizedNumber::from(42u8);
        let ciphertext = decryption_key
            .encryption_key
            .encrypt(&plaintext, &mut OsRng);

        assert_eq!(decryption_key.decrypt(&ciphertext), plaintext);
    }
}<|MERGE_RESOLUTION|>--- conflicted
+++ resolved
@@ -1,8 +1,7 @@
 // Author: dWallet Labs, Ltd.
 // SPDX-License-Identifier: BSD-3-Clause-Clear
 
-<<<<<<< HEAD
-use crypto_bigint::NonZero;
+use crypto_bigint::{NonZero, rand_core::CryptoRngCore};
 use group::GroupElement;
 use homomorphic_encryption::{
     AdditivelyHomomorphicDecryptionKey, AdditivelyHomomorphicEncryptionKey,
@@ -11,79 +10,57 @@
 use subtle::{Choice, CtOption};
 
 use crate::{
-    encryption_key, encryption_key::PublicParameters, CiphertextSpaceGroupElement, EncryptionKey,
-    PaillierModulusSizedNumber, PlaintextSpaceGroupElement, PLAINTEXT_SPACE_SCALAR_LIMBS,
-=======
-use crypto_bigint::{rand_core::CryptoRngCore, NonZero};
-
-use crate::{
-    AsNaturalNumber, AsRingElement, EncryptionKey, LargeBiPrimeSizedNumber, LargePrimeSizedNumber,
-    PaillierModulusSizedNumber, PaillierRingElement,
->>>>>>> f1a23aa1
+    CiphertextSpaceGroupElement, encryption_key::PublicParameters, EncryptionKey,
+    LargeBiPrimeSizedNumber, LargePrimeSizedNumber, PaillierModulusSizedNumber,
+    PLAINTEXT_SPACE_SCALAR_LIMBS, PlaintextSpaceGroupElement,
 };
 
 /// A paillier decryption key.
 /// Holds both the `secret_key` and its corresponding `encryption_key`
 #[derive(Debug, Clone, PartialEq, Eq)]
 pub struct DecryptionKey {
-    encryption_key: EncryptionKey,
+    pub encryption_key: EncryptionKey,
     secret_key: PaillierModulusSizedNumber,
 }
 
-<<<<<<< HEAD
-impl AdditivelyHomomorphicDecryptionKey<PLAINTEXT_SPACE_SCALAR_LIMBS, EncryptionKey>
-    for DecryptionKey
-{
-    type SecretKey = PaillierModulusSizedNumber;
-
-    fn new(
-        secret_key: Self::SecretKey,
-        public_parameters: &encryption_key::PublicParameters,
-    ) -> homomorphic_encryption::Result<Self> {
-        let encryption_key = EncryptionKey::new(public_parameters)?;
-
-        Ok(DecryptionKey {
-            encryption_key,
-            secret_key,
-        })
-=======
 impl DecryptionKey {
-    /// Create a `DecryptionKey` from a previously generated `secret_key` and its corresponding
-    /// `encryption_key`. Performs no validations.
-    pub fn new(
-        encryption_key: EncryptionKey,
-        secret_key: PaillierModulusSizedNumber,
-    ) -> DecryptionKey {
-        DecryptionKey {
-            encryption_key,
-            secret_key,
-        }
-    }
-
     /// Generates a new Paillier decryption key.
-    pub fn generate(rng: &mut impl CryptoRngCore) -> Self {
+    pub fn generate(rng: &mut impl CryptoRngCore) -> crate::Result<DecryptionKey> {
         let p: LargePrimeSizedNumber = crypto_primes::generate_safe_prime_with_rng(rng, Some(1024));
         let q: LargePrimeSizedNumber = crypto_primes::generate_safe_prime_with_rng(rng, Some(1024));
 
         let n: LargeBiPrimeSizedNumber = p * q;
+        // phi = (p-1)(q-1)
         let phi: LargeBiPrimeSizedNumber = (p.wrapping_sub(&LargePrimeSizedNumber::ONE))
             * (q.wrapping_sub(&LargePrimeSizedNumber::ONE));
         // With safe primes this can never fail since we have gcd(pq,4p'q') where p,q,p',q' are all
         // odd primes. So the only option is that p'=q or q'=p. 2p+1 has 1025 bits.
         let (phi_inv, _) = phi.inv_odd_mod(&n);
         let secret_key = phi * phi_inv;
-
-        let encryption_key = EncryptionKey::new(n);
-
-        Self::new(encryption_key, secret_key)
-    }
-
-    /// Decrypts `ciphertext`
-    /// Performs no validation (that the `ciphertext` is a valid Paillier ciphertext encrypted for
-    /// `self.encryption_key.n`) – supplying a wrong ciphertext will return an undefined result.
-    pub fn decrypt(&self, ciphertext: &PaillierModulusSizedNumber) -> LargeBiPrimeSizedNumber {
-        self.decrypt_inner(ciphertext.as_ring_element(&self.encryption_key.n2))
->>>>>>> f1a23aa1
+        let public_parameters = PublicParameters::new(n)?;
+        let encryption_key = PaillierModulusSizedNumber::from(secret_key);
+
+        Ok(Self::new(encryption_key, &public_parameters)?)
+    }
+}
+
+impl AdditivelyHomomorphicDecryptionKey<PLAINTEXT_SPACE_SCALAR_LIMBS, EncryptionKey>
+    for DecryptionKey
+{
+    type SecretKey = PaillierModulusSizedNumber;
+
+    /// Create a `DecryptionKey` from a previously generated `secret_key` and its corresponding
+    /// `encryption_key`. Performs no validations.
+    fn new(
+        secret_key: Self::SecretKey,
+        public_parameters: &PublicParameters,
+    ) -> homomorphic_encryption::Result<Self> {
+        let encryption_key = EncryptionKey::new(public_parameters)?;
+
+        Ok(DecryptionKey {
+            encryption_key,
+            secret_key,
+        })
     }
 
     fn decrypt(
@@ -99,7 +76,7 @@
         )
         .unwrap();
 
-        // $ D(c,d)=\left(\frac{(c^{d}\mod(N^{2}))-1}{N}\right)\mod(N) $
+        // $D(c,d)=\left(\frac{(c^{d}\mod(N^{2}))-1}{N}\right)\mod(N)$
         let plaintext: PaillierModulusSizedNumber =
             (crate::PaillierModulusSizedNumber::from(ciphertext.scalar_mul(&self.secret_key))
                 .wrapping_sub(&PaillierModulusSizedNumber::ONE)
@@ -125,23 +102,18 @@
 
 #[cfg(test)]
 mod tests {
-    use group::{secp256k1, GroupElement};
+    use group::{GroupElement, secp256k1};
     use homomorphic_encryption::{
         AdditivelyHomomorphicDecryptionKey, GroupsPublicParametersAccessors,
     };
     use rand_core::OsRng;
 
-<<<<<<< HEAD
-    use super::*;
     use crate::{
-        encryption_key::PublicParameters,
+        CiphertextSpaceGroupElement,
+        CiphertextSpaceValue,
+        encryption_key::PublicParameters, LargeBiPrimeSizedNumber, PlaintextSpaceGroupElement,
         test_exports::{CIPHERTEXT, N, PLAINTEXT, SECRET_KEY},
-        CiphertextSpaceGroupElement, CiphertextSpaceValue, LargeBiPrimeSizedNumber,
-        PlaintextSpaceGroupElement,
     };
-=======
-    use crate::tests::{CIPHERTEXT, N, PLAINTEXT, SECRET_KEY};
->>>>>>> f1a23aa1
 
     use super::*;
 
@@ -225,13 +197,25 @@
 
     #[test]
     fn generated_key_encrypts_decrypts() {
-        let decryption_key = DecryptionKey::generate(&mut OsRng);
-
-        let plaintext = LargeBiPrimeSizedNumber::from(42u8);
-        let ciphertext = decryption_key
+        let rng = &mut OsRng;
+        let decryption_key = DecryptionKey::generate(rng).unwrap();
+
+        let public_parameters = PublicParameters::new(N).unwrap();
+
+        let plaintext = PlaintextSpaceGroupElement::new(
+            LargeBiPrimeSizedNumber::from(42u8),
+            public_parameters.plaintext_space_public_parameters(),
+        )
+        .unwrap();
+
+        let (_, ct) = decryption_key
             .encryption_key
-            .encrypt(&plaintext, &mut OsRng);
-
-        assert_eq!(decryption_key.decrypt(&ciphertext), plaintext);
+            .encrypt(&plaintext, &public_parameters, rng)
+            .unwrap();
+
+        assert_eq!(
+            decryption_key.decrypt(&ct, &public_parameters).unwrap(),
+            plaintext
+        );
     }
 }